--- conflicted
+++ resolved
@@ -40,11 +40,7 @@
 	taskQueues map[string][]string
 }
 
-<<<<<<< HEAD
 func (c *deploymentVersionCollection) getDeployment(buildID string) (*appsv1.Deployment, bool) {
-=======
-func (c *versionedDeploymentCollection) getDeployment(buildID string) (*appsv1.Deployment, bool) {
->>>>>>> d4778668
 	d, ok := c.buildIDsToDeployments[buildID]
 	return d, ok
 }
@@ -118,11 +114,7 @@
 	}
 }
 
-<<<<<<< HEAD
 func (c *deploymentVersionCollection) addDeploymentReachability(buildID string, info enums.DeploymentReachability) error {
-=======
-func (c *versionedDeploymentCollection) addDeploymentReachability(buildID string, info enums.DeploymentReachability) error {
->>>>>>> d4778668
 	var reachability temporaliov1alpha1.ReachabilityStatus
 	switch info {
 	case enums.DEPLOYMENT_REACHABILITY_REACHABLE, enums.DEPLOYMENT_REACHABILITY_UNSPECIFIED:
@@ -135,7 +127,6 @@
 		return fmt.Errorf("unhandled build id reachability: %s", info.String())
 	}
 	c.reachabilityStatus[buildID] = reachability
-<<<<<<< HEAD
 
 	return nil
 }
@@ -176,48 +167,6 @@
 }
 
 func (c *deploymentVersionCollection) addReachability(buildID string, info *taskqueue.TaskQueueVersionInfo) error {
-=======
-
-	return nil
-}
-
-func (c *versionedDeploymentCollection) addTaskQueue(buildID, name string) {
-	c.taskQueues[buildID] = append(c.taskQueues[buildID], name)
-}
-
-func (c *versionedDeploymentCollection) addTestWorkflowStatus(buildID string, info *workflow.WorkflowExecutionInfo) error {
-	var s temporaliov1alpha1.WorkflowExecutionStatus
-	switch info.GetStatus() {
-	case enums.WORKFLOW_EXECUTION_STATUS_UNSPECIFIED:
-		// Don't set a status if the test workflow hasn't been started yet
-		return nil
-	case enums.WORKFLOW_EXECUTION_STATUS_RUNNING, enums.WORKFLOW_EXECUTION_STATUS_CONTINUED_AS_NEW:
-		s = temporaliov1alpha1.WorkflowExecutionStatusRunning
-	case enums.WORKFLOW_EXECUTION_STATUS_COMPLETED:
-		s = temporaliov1alpha1.WorkflowExecutionStatusCompleted
-	case enums.WORKFLOW_EXECUTION_STATUS_FAILED:
-		s = temporaliov1alpha1.WorkflowExecutionStatusFailed
-	case enums.WORKFLOW_EXECUTION_STATUS_CANCELED:
-		s = temporaliov1alpha1.WorkflowExecutionStatusCanceled
-	case enums.WORKFLOW_EXECUTION_STATUS_TERMINATED:
-		s = temporaliov1alpha1.WorkflowExecutionStatusTerminated
-	case enums.WORKFLOW_EXECUTION_STATUS_TIMED_OUT:
-		s = temporaliov1alpha1.WorkflowExecutionStatusTimedOut
-	default:
-		return fmt.Errorf("unhandled test workflow status: %s", info.GetStatus().String())
-	}
-	c.testWorkflowStatus[buildID] = append(c.testWorkflowStatus[buildID], temporaliov1alpha1.WorkflowExecution{
-		WorkflowID: info.GetExecution().GetWorkflowId(),
-		RunID:      info.GetExecution().GetRunId(),
-		TaskQueue:  info.GetTaskQueue(),
-		Status:     s,
-	})
-
-	return nil
-}
-
-func (c *versionedDeploymentCollection) addReachability(buildID string, info *taskqueue.TaskQueueVersionInfo) error {
->>>>>>> d4778668
 	var reachability temporaliov1alpha1.ReachabilityStatus
 	switch info.GetTaskReachability() {
 	case enums.BUILD_ID_TASK_REACHABILITY_REACHABLE, enums.BUILD_ID_TASK_REACHABILITY_UNSPECIFIED:
@@ -247,11 +196,7 @@
 	return nil
 }
 
-<<<<<<< HEAD
 func (c *deploymentVersionCollection) addStats(buildID string, info map[int32]*taskqueue.TaskQueueTypeInfo) error {
-=======
-func (c *versionedDeploymentCollection) addStats(buildID string, info map[int32]*taskqueue.TaskQueueTypeInfo) error {
->>>>>>> d4778668
 	// Compute total stats
 	var totalStats temporaliov1alpha1.QueueStatistics
 	for _, stat := range info {
@@ -268,13 +213,8 @@
 	return nil
 }
 
-<<<<<<< HEAD
 func newdeploymentVersionCollection() deploymentVersionCollection {
 	return deploymentVersionCollection{
-=======
-func newVersionedDeploymentCollection() versionedDeploymentCollection {
-	return versionedDeploymentCollection{
->>>>>>> d4778668
 		buildIDsToDeployments: make(map[string]*appsv1.Deployment),
 		rampPercentages:       make(map[string]uint8),
 		stats:                 make(map[string]temporaliov1alpha1.QueueStatistics),
@@ -291,11 +231,7 @@
 		versions                       = newdeploymentVersionCollection()
 	)
 
-<<<<<<< HEAD
 	if workerDeploy.Spec.WorkerOptions.DeploymentName == "" {
-=======
-	if workerDeploy.Spec.WorkerOptions.DeploymentSeries == "" {
->>>>>>> d4778668
 		panic("nope")
 	}
 
@@ -321,16 +257,10 @@
 	}
 
 	// List deployments in Temporal
-<<<<<<< HEAD
 	// TODO(carlydf): temporalClient.DescribeWorkerDeployment() --> list of deployment versions summaries (version id + drainage status) in that deployment
 	deploymentList, err := temporalClient.ListDeployments(ctx, &workflowservice.ListDeploymentsRequest{
 		Namespace:     workerDeploy.Spec.WorkerOptions.TemporalNamespace,
 		SeriesName:    workerDeploy.Spec.WorkerOptions.DeploymentName,
-=======
-	deploymentList, err := temporalClient.ListDeployments(ctx, &workflowservice.ListDeploymentsRequest{
-		Namespace:     workerDeploy.Spec.WorkerOptions.TemporalNamespace,
-		SeriesName:    workerDeploy.Spec.WorkerOptions.DeploymentSeries,
->>>>>>> d4778668
 		PageSize:      0,
 		NextPageToken: nil,
 	})
@@ -349,10 +279,7 @@
 			defaultBuildID = deployment.GetDeployment().GetBuildId()
 
 			// When a deployment is the default it will always be reachable, so skip querying the API.
-<<<<<<< HEAD
 			// TODO(carlydf): change to drained semantics
-=======
->>>>>>> d4778668
 			_ = versions.addDeploymentReachability(deployment.GetDeployment().GetBuildId(), enums.DEPLOYMENT_REACHABILITY_REACHABLE)
 
 			// Check if the build ID was promoted to default out of band of the controller (eg. via the Temporal CLI)
@@ -363,11 +290,7 @@
 			if err != nil {
 				return nil, fmt.Errorf("unable to describe default deployment for build ID %q: %w", deployment.GetDeployment().GetBuildId(), err)
 			}
-<<<<<<< HEAD
 			// TODO(jlegrone): check for controller identity in metadata - if it was set by another client, switch to manual mode
-=======
-			// TODO(jlegrone): check for controller identity in metadata
->>>>>>> d4778668
 			desc.GetDeploymentInfo().GetMetadata()
 		} else {
 			// Get reachability status
@@ -383,6 +306,46 @@
 				return nil, fmt.Errorf("error computing reachability for build ID %q: %w", deployment.GetDeployment().GetBuildId(), err)
 			}
 		}
+		//<<<<<<< HEAD
+		//
+		//		// Check the status of the test workflow for the next version, if one is in progress.
+		//		if !deployment.GetIsCurrent() && deployment.GetDeployment().GetBuildId() == desiredBuildID {
+		//			// Describe the deployment to get task queue information
+		//			deploymentInfo, err := temporalClient.DescribeDeployment(ctx, &workflowservice.DescribeDeploymentRequest{
+		//				Namespace:  workerDeploy.Spec.WorkerOptions.TemporalNamespace,
+		//				Deployment: deployment.GetDeployment(),
+		//			})
+		//			if err != nil {
+		//				return nil, fmt.Errorf("unable to describe deployment for build ID %q: %w", deployment.GetDeployment().GetBuildId(), err)
+		//			}
+		//
+		//			// TODO(jlegrone): Validate that task queues from current default version are still present in this new version.
+		//			// Temporal handles this (write note)
+		//			for _, tq := range deploymentInfo.GetDeploymentInfo().GetTaskQueueInfos() {
+		//				// Keep track of which task queues this version of the worker is polling on
+		//				if tq.GetType() != enums.TASK_QUEUE_TYPE_WORKFLOW {
+		//					continue
+		//				}
+		//				versions.addTaskQueue(desiredBuildID, tq.GetName())
+		//
+		//				// If there is a test workflow associated with this task queue and build id, check its status.
+		//				wf, err := temporalClient.DescribeWorkflowExecution(ctx, &workflowservice.DescribeWorkflowExecutionRequest{
+		//					Namespace: workerDeploy.Spec.WorkerOptions.TemporalNamespace,
+		//					Execution: &common.WorkflowExecution{
+		//						WorkflowId: getTestWorkflowID(workerDeploy.Spec.WorkerOptions.DeploymentName, tq.GetName(), desiredBuildID),
+		//					},
+		//				})
+		//				// TODO(jlegrone): Detect "not found" errors properly
+		//				if err != nil && !strings.Contains(err.Error(), "workflow not found") {
+		//					return nil, fmt.Errorf("unable to describe test workflow: %w", err)
+		//				}
+		//				if err := versions.addTestWorkflowStatus(desiredBuildID, wf.GetWorkflowExecutionInfo()); err != nil {
+		//					return nil, fmt.Errorf("error computing test workflow status for build ID %q: %w", deployment.GetDeployment().GetBuildId(), err)
+		//				}
+		//			}
+		//		}
+		//	}
+		//=======
 
 		// Check the status of the test workflow for the next version, if one is in progress.
 		if !deployment.GetIsCurrent() && deployment.GetDeployment().GetBuildId() == desiredBuildID {
@@ -396,10 +359,6 @@
 			}
 
 			// TODO(jlegrone): Validate that task queues from current default version are still present in this new version.
-<<<<<<< HEAD
-			// Temporal handles this (write note)
-=======
->>>>>>> d4778668
 			for _, tq := range deploymentInfo.GetDeploymentInfo().GetTaskQueueInfos() {
 				// Keep track of which task queues this version of the worker is polling on
 				if tq.GetType() != enums.TASK_QUEUE_TYPE_WORKFLOW {
@@ -411,11 +370,7 @@
 				wf, err := temporalClient.DescribeWorkflowExecution(ctx, &workflowservice.DescribeWorkflowExecutionRequest{
 					Namespace: workerDeploy.Spec.WorkerOptions.TemporalNamespace,
 					Execution: &common.WorkflowExecution{
-<<<<<<< HEAD
 						WorkflowId: getTestWorkflowID(workerDeploy.Spec.WorkerOptions.DeploymentName, tq.GetName(), desiredBuildID),
-=======
-						WorkflowId: getTestWorkflowID(workerDeploy.Spec.WorkerOptions.DeploymentSeries, tq.GetName(), desiredBuildID),
->>>>>>> d4778668
 					},
 				})
 				// TODO(jlegrone): Detect "not found" errors properly
@@ -459,13 +414,41 @@
 	//		return nil, fmt.Errorf("error computing reachability for build ID %q: %w", buildID, err)
 	//	}
 	//}
-
-<<<<<<< HEAD
+	//>>>>>>> d4778668a09a4e38eeaf765941093341b55c7fe4
+
+	// TODO(jlegrone): re-enable stats once available in versioning v3.
+	// Get stats for all build IDs associated with the task queue via the Temporal API
+	//tq, err := temporalClient.DescribeTaskQueue(ctx, &workflowservice.DescribeTaskQueueRequest{
+	//	ApiMode:   enums.DESCRIBE_TASK_QUEUE_MODE_ENHANCED,
+	//	Namespace: workerDeploy.Spec.WorkerOptions.TemporalNamespace,
+	//	TaskQueue: &taskqueue.TaskQueue{
+	//		Name: workerDeploy.Spec.WorkerOptions.TaskQueue,
+	//		Kind: enums.TASK_QUEUE_KIND_NORMAL,
+	//	},
+	//	Versions: &taskqueue.TaskQueueVersionSelection{
+	//		// Including deployed build IDs means that we'll observe the "UnReachable" status even for versions
+	//		// that are no longer known to the server. Not including this option means we can see the "NotRegistered"
+	//		// status and trigger deletion rather than scaling to zero.
+	//		//
+	//		// This can also lead to the following error: Too many build ids queried at once with ReportTaskReachability==true, limit: 5
+	//		//BuildIds:  deployedBuildIDs,
+	//		AllActive: true,
+	//	},
+	//	ReportStats:            true,
+	//	ReportTaskReachability: false, // This used to be enabled, but now reachability is retrieved using the GetDeploymentReachability API.
+	//	ReportPollers:          false,
+	//})
+	//if err != nil {
+	//	return nil, fmt.Errorf("unable to describe task queue: %w", err)
+	//}
+	//for buildID, info := range tq.GetVersionsInfo() {
+	//	if err := versions.addStats(buildID, info.GetTypesInfo()); err != nil {
+	//		return nil, fmt.Errorf("error computing reachability for build ID %q: %w", buildID, err)
+	//	}
+	//}
+
 	// reconcile deployments that exist in k8s but not in temporal. (scaled to 0 so they're not polling)
 	var deprecatedVersions []*temporaliov1alpha1.DeploymentVersion
-=======
-	var deprecatedVersions []*temporaliov1alpha1.VersionedDeployment
->>>>>>> d4778668
 	for _, buildID := range deployedBuildIDs {
 		switch buildID {
 		case desiredBuildID, defaultBuildID:
