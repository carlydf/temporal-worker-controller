// Unless explicitly stated otherwise all files in this repository are licensed under the MIT License.
//
// This product includes software developed at Datadog (https://www.datadoghq.com/). Copyright 2024 Datadog, Inc.

package planner

import (
	"context"
	"testing"
	"time"

	"github.com/go-logr/logr"
	"github.com/stretchr/testify/assert"
	"github.com/stretchr/testify/require"
	appsv1 "k8s.io/api/apps/v1"
	v1 "k8s.io/api/core/v1"
	metav1 "k8s.io/apimachinery/pkg/apis/meta/v1"

	temporaliov1alpha1 "github.com/temporalio/temporal-worker-controller/api/v1alpha1"
	"github.com/temporalio/temporal-worker-controller/internal/k8s"
	"github.com/temporalio/temporal-worker-controller/internal/temporal"
	"github.com/temporalio/temporal-worker-controller/internal/testhelpers/testlogr"
)

func TestGeneratePlan(t *testing.T) {
	testCases := []struct {
		name                    string
		k8sState                *k8s.DeploymentState
		status                  *temporaliov1alpha1.TemporalWorkerDeploymentStatus
		spec                    *temporaliov1alpha1.TemporalWorkerDeploymentSpec
		state                   *temporal.TemporalWorkerState
		config                  *Config
		expectDelete            int
		expectCreate            bool
		expectScale             int
		expectWorkflow          int
		expectConfig            bool
		expectConfigSetCurrent  *bool    // pointer so we can test nil
		expectConfigRampPercent *float32 // pointer so we can test nil
	}{
		{
			name:     "empty state creates new deployment",
			k8sState: &k8s.DeploymentState{},
			status: &temporaliov1alpha1.TemporalWorkerDeploymentStatus{
				TargetVersion: temporaliov1alpha1.TargetWorkerDeploymentVersion{
					BaseWorkerDeploymentVersion: temporaliov1alpha1.BaseWorkerDeploymentVersion{
						VersionID: "test/namespace.123",
						Status:    temporaliov1alpha1.VersionStatusNotRegistered,
					},
				},
			},
			spec: &temporaliov1alpha1.TemporalWorkerDeploymentSpec{
				Replicas: func() *int32 { r := int32(1); return &r }(),
			},
			state: &temporal.TemporalWorkerState{},
			config: &Config{
				RolloutStrategy: temporaliov1alpha1.RolloutStrategy{},
			},
			expectCreate: true,
		},
		{
			name: "drained version gets deleted",
			k8sState: &k8s.DeploymentState{
				Deployments: map[string]*appsv1.Deployment{
					"test/namespace.123": createDeploymentWithReplicas(0),
					"test/namespace.456": createDeploymentWithReplicas(1),
				},
				DeploymentsByTime: []*appsv1.Deployment{
					createDeploymentWithReplicas(0),
					createDeploymentWithReplicas(1),
				},
			},
			status: &temporaliov1alpha1.TemporalWorkerDeploymentStatus{
				TargetVersion: temporaliov1alpha1.TargetWorkerDeploymentVersion{
					BaseWorkerDeploymentVersion: temporaliov1alpha1.BaseWorkerDeploymentVersion{
						VersionID:  "test/namespace.456",
						Status:     temporaliov1alpha1.VersionStatusCurrent,
						Deployment: &v1.ObjectReference{Name: "test-456"},
					},
				},
				CurrentVersion: &temporaliov1alpha1.CurrentWorkerDeploymentVersion{
					BaseWorkerDeploymentVersion: temporaliov1alpha1.BaseWorkerDeploymentVersion{
						VersionID:  "test/namespace.456",
						Status:     temporaliov1alpha1.VersionStatusCurrent,
						Deployment: &v1.ObjectReference{Name: "test-456"},
					},
				},
				DeprecatedVersions: []*temporaliov1alpha1.DeprecatedWorkerDeploymentVersion{
					{
						BaseWorkerDeploymentVersion: temporaliov1alpha1.BaseWorkerDeploymentVersion{
							VersionID:  "test/namespace.123",
							Status:     temporaliov1alpha1.VersionStatusDrained,
							Deployment: &v1.ObjectReference{Name: "test-123"},
						},
						DrainedSince: &metav1.Time{
							Time: time.Now().Add(-24 * time.Hour),
						},
					},
				},
<<<<<<< HEAD
				Spec: &temporaliov1alpha1.TemporalWorkerDeploymentSpec{
					SunsetStrategy: temporaliov1alpha1.SunsetStrategy{
						ScaledownDelay: &metav1.Duration{Duration: 0},
						DeleteDelay:    &metav1.Duration{Duration: 0},
					},
				},
=======
			},
			spec: &temporaliov1alpha1.TemporalWorkerDeploymentSpec{
				Replicas: func() *int32 { r := int32(1); return &r }(),
			},
			state: &temporal.TemporalWorkerState{},
			config: &Config{
>>>>>>> 814d1f81
				RolloutStrategy: temporaliov1alpha1.RolloutStrategy{},
			},
			expectDelete: 1,
		},
		{
			name: "deployment needs to be scaled",
			k8sState: &k8s.DeploymentState{
				Deployments: map[string]*appsv1.Deployment{
					"test/namespace.123": createDeploymentWithReplicas(1),
				},
				DeploymentsByTime: []*appsv1.Deployment{
					createDeploymentWithReplicas(1),
				},
			},
			status: &temporaliov1alpha1.TemporalWorkerDeploymentStatus{
				TargetVersion: temporaliov1alpha1.TargetWorkerDeploymentVersion{
					BaseWorkerDeploymentVersion: temporaliov1alpha1.BaseWorkerDeploymentVersion{
						VersionID:  "test/namespace.123",
						Status:     temporaliov1alpha1.VersionStatusCurrent,
						Deployment: &v1.ObjectReference{Name: "test-123"},
					},
				},
				CurrentVersion: &temporaliov1alpha1.CurrentWorkerDeploymentVersion{
					BaseWorkerDeploymentVersion: temporaliov1alpha1.BaseWorkerDeploymentVersion{
						VersionID:  "test/namespace.123",
						Status:     temporaliov1alpha1.VersionStatusCurrent,
						Deployment: &v1.ObjectReference{Name: "test-123"},
					},
				},
			},
			spec: &temporaliov1alpha1.TemporalWorkerDeploymentSpec{
				Replicas: func() *int32 { r := int32(2); return &r }(),
			},
			state: &temporal.TemporalWorkerState{},
			config: &Config{
				RolloutStrategy: temporaliov1alpha1.RolloutStrategy{},
			},
			expectScale: 1,
		},
		{
			name: "rollback scenario - target equals current but deprecated version is ramping",
			k8sState: &k8s.DeploymentState{
				Deployments: map[string]*appsv1.Deployment{
					"test/namespace.123": createDeploymentWithReplicas(3),
					"test/namespace.456": createDeploymentWithReplicas(3),
				},
				DeploymentsByTime: []*appsv1.Deployment{
					createDeploymentWithReplicas(3),
					createDeploymentWithReplicas(3),
				},
				DeploymentRefs: map[string]*v1.ObjectReference{
					"test/namespace.123": {Name: "test-123"},
					"test/namespace.456": {Name: "test-456"},
				},
			},
			status: &temporaliov1alpha1.TemporalWorkerDeploymentStatus{
				CurrentVersion: &temporaliov1alpha1.CurrentWorkerDeploymentVersion{
					BaseWorkerDeploymentVersion: temporaliov1alpha1.BaseWorkerDeploymentVersion{
						VersionID:  "test/namespace.123",
						Status:     temporaliov1alpha1.VersionStatusCurrent,
						Deployment: &v1.ObjectReference{Name: "test-123"},
						HealthySince: &metav1.Time{
							Time: time.Now().Add(-2 * time.Hour),
						},
					},
				},
				TargetVersion: temporaliov1alpha1.TargetWorkerDeploymentVersion{
					BaseWorkerDeploymentVersion: temporaliov1alpha1.BaseWorkerDeploymentVersion{
						VersionID:  "test/namespace.123",
						Status:     temporaliov1alpha1.VersionStatusCurrent,
						Deployment: &v1.ObjectReference{Name: "test-123"},
						HealthySince: &metav1.Time{
							Time: time.Now().Add(-2 * time.Hour),
						},
					},
				},
				DeprecatedVersions: []*temporaliov1alpha1.DeprecatedWorkerDeploymentVersion{
					{
						BaseWorkerDeploymentVersion: temporaliov1alpha1.BaseWorkerDeploymentVersion{
							VersionID:  "test/namespace.456",
							Status:     temporaliov1alpha1.VersionStatusRamping,
							Deployment: &v1.ObjectReference{Name: "test-456"},
						},
					},
				},
			},
			spec: &temporaliov1alpha1.TemporalWorkerDeploymentSpec{
				Replicas: func() *int32 { r := int32(3); return &r }(),
			},
			state: &temporal.TemporalWorkerState{
				RampingVersionID: "test/namespace.456", // This is what triggers the reset
			},
			config: &Config{
				RolloutStrategy: temporaliov1alpha1.RolloutStrategy{
					Strategy: temporaliov1alpha1.UpdateAllAtOnce,
				},
			},
			expectCreate:            false,
			expectScale:             0,
			expectConfig:            true,                                             // Should generate config to reset ramp
			expectConfigSetCurrent:  func() *bool { b := false; return &b }(),         // Should NOT set current (already current)
			expectConfigRampPercent: func() *float32 { f := float32(0); return &f }(), // Should reset ramp to 0
		},
		{
			name: "should not create deployment when version limit is reached",
			k8sState: &k8s.DeploymentState{
				Deployments:       map[string]*appsv1.Deployment{},
				DeploymentsByTime: []*appsv1.Deployment{},
				DeploymentRefs:    map[string]*v1.ObjectReference{},
			},
			config: &Config{
				TargetVersionID: "test/namespace.new",
				Status: &temporaliov1alpha1.TemporalWorkerDeploymentStatus{
					VersionCount: 5,
				},
				Spec: &temporaliov1alpha1.TemporalWorkerDeploymentSpec{
					MaxVersions: func() *int32 { i := int32(5); return &i }(),
				},
				RolloutStrategy: temporaliov1alpha1.RolloutStrategy{},
				Replicas:        1,
				ConflictToken:   []byte{},
			},
			expectCreate: false,
		},
	}

	for _, tc := range testCases {
		t.Run(tc.name, func(t *testing.T) {
<<<<<<< HEAD
			err := tc.config.Spec.Default(context.Background())
			require.NoError(t, err)
			plan, err := GeneratePlan(logr.Discard(), tc.k8sState, tc.config)
=======
			plan, err := GeneratePlan(logr.Discard(), tc.k8sState, tc.status, tc.spec, tc.state, tc.config)
>>>>>>> 814d1f81
			require.NoError(t, err)

			assert.Equal(t, tc.expectDelete, len(plan.DeleteDeployments), "unexpected number of deletions")
			assert.Equal(t, tc.expectScale, len(plan.ScaleDeployments), "unexpected number of scales")
			assert.Equal(t, tc.expectCreate, plan.ShouldCreateDeployment, "unexpected create flag")
			assert.Equal(t, tc.expectWorkflow, len(plan.TestWorkflows), "unexpected number of test workflows")
			assert.Equal(t, tc.expectConfig, plan.VersionConfig != nil, "unexpected version config presence")

			if tc.expectConfig {
				assert.NotNil(t, plan.VersionConfig, "expected version config")
				if tc.expectConfigSetCurrent != nil {
					assert.Equal(t, *tc.expectConfigSetCurrent, plan.VersionConfig.SetCurrent, "unexpected SetCurrent value")
				}
				if tc.expectConfigRampPercent != nil {
					assert.Equal(t, *tc.expectConfigRampPercent, plan.VersionConfig.RampPercentage, "unexpected RampPercentage value")
				}
			}
		})
	}
}

func TestGetDeleteDeployments(t *testing.T) {
	testCases := []struct {
		name          string
		k8sState      *k8s.DeploymentState
		status        *temporaliov1alpha1.TemporalWorkerDeploymentStatus
		spec          *temporaliov1alpha1.TemporalWorkerDeploymentSpec
		config        *Config
		expectDeletes int
	}{
		{
			name: "drained version should be deleted",
			k8sState: &k8s.DeploymentState{
				Deployments: map[string]*appsv1.Deployment{
					"test/namespace.123": createDeploymentWithReplicas(0),
				},
			},
			status: &temporaliov1alpha1.TemporalWorkerDeploymentStatus{
				DeprecatedVersions: []*temporaliov1alpha1.DeprecatedWorkerDeploymentVersion{
					{
						BaseWorkerDeploymentVersion: temporaliov1alpha1.BaseWorkerDeploymentVersion{
							VersionID:  "test/namespace.123",
							Status:     temporaliov1alpha1.VersionStatusDrained,
							Deployment: &v1.ObjectReference{Name: "test-123"},
						},
						DrainedSince: &metav1.Time{
							Time: time.Now().Add(-24 * time.Hour),
						},
					},
				},
<<<<<<< HEAD
				Spec: &temporaliov1alpha1.TemporalWorkerDeploymentSpec{
					SunsetStrategy: temporaliov1alpha1.SunsetStrategy{
						ScaledownDelay: &metav1.Duration{Duration: 0},
						DeleteDelay:    &metav1.Duration{Duration: 0},
					},
				},
				RolloutStrategy: temporaliov1alpha1.RolloutStrategy{},
				Replicas:        1,
				ConflictToken:   []byte{},
=======
			},
			spec: &temporaliov1alpha1.TemporalWorkerDeploymentSpec{
				SunsetStrategy: temporaliov1alpha1.SunsetStrategy{
					DeleteDelay: &metav1.Duration{
						Duration: 4 * time.Hour,
					},
				},
				Replicas: func() *int32 { r := int32(1); return &r }(),
>>>>>>> 814d1f81
			},
			expectDeletes: 1,
		},
		{
			name: "not yet drained long enough",
			k8sState: &k8s.DeploymentState{
				Deployments: map[string]*appsv1.Deployment{
					"test/namespace.456": createDeploymentWithReplicas(0),
				},
			},
			status: &temporaliov1alpha1.TemporalWorkerDeploymentStatus{
				DeprecatedVersions: []*temporaliov1alpha1.DeprecatedWorkerDeploymentVersion{
					{
						BaseWorkerDeploymentVersion: temporaliov1alpha1.BaseWorkerDeploymentVersion{
							VersionID:  "test/namespace.456",
							Status:     temporaliov1alpha1.VersionStatusDrained,
							Deployment: &v1.ObjectReference{Name: "test-456"},
						},
						DrainedSince: &metav1.Time{
							Time: time.Now().Add(-1 * time.Hour),
						},
					},
				},
			},
			spec: &temporaliov1alpha1.TemporalWorkerDeploymentSpec{
				SunsetStrategy: temporaliov1alpha1.SunsetStrategy{
					DeleteDelay: &metav1.Duration{
						Duration: 4 * time.Hour,
					},
				},
				Replicas: func() *int32 { r := int32(1); return &r }(),
			},
			expectDeletes: 0,
		},
		{
			name: "not registered version should be deleted",
			k8sState: &k8s.DeploymentState{
				Deployments: map[string]*appsv1.Deployment{
					"test/namespace.123": createDeploymentWithReplicas(1),
					"test/namespace.456": createDeploymentWithReplicas(1),
				},
			},
			status: &temporaliov1alpha1.TemporalWorkerDeploymentStatus{
				TargetVersion: temporaliov1alpha1.TargetWorkerDeploymentVersion{
					BaseWorkerDeploymentVersion: temporaliov1alpha1.BaseWorkerDeploymentVersion{
						VersionID:  "test/namespace.123",
						Status:     temporaliov1alpha1.VersionStatusCurrent,
						Deployment: &v1.ObjectReference{Name: "test-123"},
					},
				},
				DeprecatedVersions: []*temporaliov1alpha1.DeprecatedWorkerDeploymentVersion{
					{
						BaseWorkerDeploymentVersion: temporaliov1alpha1.BaseWorkerDeploymentVersion{
							VersionID:  "test/namespace.456",
							Status:     temporaliov1alpha1.VersionStatusNotRegistered,
							Deployment: &v1.ObjectReference{Name: "test-456"},
						},
					},
				},
			},
			spec: &temporaliov1alpha1.TemporalWorkerDeploymentSpec{
				Replicas: func() *int32 { r := int32(1); return &r }(),
			},
			expectDeletes: 1,
		},
	}

	for _, tc := range testCases {
		t.Run(tc.name, func(t *testing.T) {
<<<<<<< HEAD
			err := tc.config.Spec.Default(context.Background())
			require.NoError(t, err)
			deletes := getDeleteDeployments(tc.k8sState, tc.config)
=======
			deletes := getDeleteDeployments(tc.k8sState, tc.status, tc.spec)
>>>>>>> 814d1f81
			assert.Equal(t, tc.expectDeletes, len(deletes), "unexpected number of deletes")
		})
	}
}

func TestGetScaleDeployments(t *testing.T) {
	testCases := []struct {
		name         string
		k8sState     *k8s.DeploymentState
		status       *temporaliov1alpha1.TemporalWorkerDeploymentStatus
		spec         *temporaliov1alpha1.TemporalWorkerDeploymentSpec
		state        *temporal.TemporalWorkerState
		expectScales int
	}{
		{
			name: "current version needs scaling",
			k8sState: &k8s.DeploymentState{
				Deployments: map[string]*appsv1.Deployment{
					"test/namespace.123": createDeploymentWithReplicas(1),
				},
			},
			status: &temporaliov1alpha1.TemporalWorkerDeploymentStatus{
				TargetVersion: temporaliov1alpha1.TargetWorkerDeploymentVersion{
					BaseWorkerDeploymentVersion: temporaliov1alpha1.BaseWorkerDeploymentVersion{
						VersionID:  "test/namespace.123",
						Status:     temporaliov1alpha1.VersionStatusCurrent,
						Deployment: &v1.ObjectReference{Name: "test-123"},
					},
				},
				CurrentVersion: &temporaliov1alpha1.CurrentWorkerDeploymentVersion{
					BaseWorkerDeploymentVersion: temporaliov1alpha1.BaseWorkerDeploymentVersion{
						VersionID:  "test/namespace.123",
						Status:     temporaliov1alpha1.VersionStatusCurrent,
						Deployment: &v1.ObjectReference{Name: "test-123"},
					},
				},
			},
			spec: &temporaliov1alpha1.TemporalWorkerDeploymentSpec{
				Replicas: func() *int32 { r := int32(2); return &r }(),
			},
			expectScales: 1,
		},
		{
			name: "drained version needs scaling down",
			k8sState: &k8s.DeploymentState{
				Deployments: map[string]*appsv1.Deployment{
					"test/namespace.123": createDeploymentWithReplicas(1),
					"test/namespace.456": createDeploymentWithReplicas(2),
				},
			},
<<<<<<< HEAD
			config: &Config{
				TargetVersionID: "test/namespace.456",
				Status: &temporaliov1alpha1.TemporalWorkerDeploymentStatus{
					DeprecatedVersions: []*temporaliov1alpha1.DeprecatedWorkerDeploymentVersion{
						{
							BaseWorkerDeploymentVersion: temporaliov1alpha1.BaseWorkerDeploymentVersion{
								VersionID:  "test/namespace.123",
								Status:     temporaliov1alpha1.VersionStatusDrained,
								Deployment: &v1.ObjectReference{Name: "test-123"},
							},
							DrainedSince: &metav1.Time{
								Time: time.Now().Add(-2 * time.Hour), // Long enough past the default 1 hour scaledown delay
							},
=======
			status: &temporaliov1alpha1.TemporalWorkerDeploymentStatus{
				TargetVersion: temporaliov1alpha1.TargetWorkerDeploymentVersion{
					BaseWorkerDeploymentVersion: temporaliov1alpha1.BaseWorkerDeploymentVersion{
						VersionID:  "test/namespace.123",
						Status:     temporaliov1alpha1.VersionStatusCurrent,
						Deployment: &v1.ObjectReference{Name: "test-123"},
					},
				},
				DeprecatedVersions: []*temporaliov1alpha1.DeprecatedWorkerDeploymentVersion{
					{
						BaseWorkerDeploymentVersion: temporaliov1alpha1.BaseWorkerDeploymentVersion{
							VersionID:  "test/namespace.456",
							Status:     temporaliov1alpha1.VersionStatusDrained,
							Deployment: &v1.ObjectReference{Name: "test-456"},
						},
						DrainedSince: &metav1.Time{
							Time: time.Now().Add(-24 * time.Hour),
>>>>>>> 814d1f81
						},
					},
				},
			},
			spec: &temporaliov1alpha1.TemporalWorkerDeploymentSpec{
				Replicas: func() *int32 { r := int32(1); return &r }(),
			},
			expectScales: 1,
		},
		{
			name: "inactive version needs scaling up",
			k8sState: &k8s.DeploymentState{
				Deployments: map[string]*appsv1.Deployment{
					"test/namespace.a": createDeploymentWithReplicas(0),
				},
				DeploymentRefs: map[string]*v1.ObjectReference{
					"test/namespace.a": {Name: "test-a"},
				},
			},
			status: &temporaliov1alpha1.TemporalWorkerDeploymentStatus{
				TargetVersion: temporaliov1alpha1.TargetWorkerDeploymentVersion{
					BaseWorkerDeploymentVersion: temporaliov1alpha1.BaseWorkerDeploymentVersion{
						VersionID:  "test/namespace.123",
						Status:     temporaliov1alpha1.VersionStatusInactive,
						Deployment: &v1.ObjectReference{Name: "test-123"},
					},
				},
				DeprecatedVersions: []*temporaliov1alpha1.DeprecatedWorkerDeploymentVersion{
					{
						BaseWorkerDeploymentVersion: temporaliov1alpha1.BaseWorkerDeploymentVersion{
							VersionID:  "test/namespace.a",
							Status:     temporaliov1alpha1.VersionStatusInactive,
							Deployment: &v1.ObjectReference{Name: "test-a"},
						},
					},
				},
			},
			spec: &temporaliov1alpha1.TemporalWorkerDeploymentSpec{
				Replicas: func() *int32 { r := int32(3); return &r }(),
			},
			expectScales: 1,
		},
		{
			name: "ramping version needs scaling up",
			k8sState: &k8s.DeploymentState{
				Deployments: map[string]*appsv1.Deployment{
					"test/namespace.b": createDeploymentWithReplicas(0),
				},
				DeploymentRefs: map[string]*v1.ObjectReference{
					"test/namespace.b": {Name: "test-b"},
				},
			},
			status: &temporaliov1alpha1.TemporalWorkerDeploymentStatus{
				TargetVersion: temporaliov1alpha1.TargetWorkerDeploymentVersion{
					BaseWorkerDeploymentVersion: temporaliov1alpha1.BaseWorkerDeploymentVersion{
						VersionID:  "test/namespace.b",
						Status:     temporaliov1alpha1.VersionStatusRamping,
						Deployment: &v1.ObjectReference{Name: "test-b"},
					},
				},
			},
			spec: &temporaliov1alpha1.TemporalWorkerDeploymentSpec{
				Replicas: func() *int32 { r := int32(3); return &r }(),
			},
			state: &temporal.TemporalWorkerState{
				RampingVersionID: "test/namespace.b",
			},
			expectScales: 1,
		},
		{
			name: "target version needs scaling up",
			k8sState: &k8s.DeploymentState{
				Deployments: map[string]*appsv1.Deployment{
					"test/namespace.a": createDeploymentWithReplicas(0),
				},
				DeploymentRefs: map[string]*v1.ObjectReference{
					"test/namespace.a": {Name: "test-a"},
				},
			},
			status: &temporaliov1alpha1.TemporalWorkerDeploymentStatus{
				TargetVersion: temporaliov1alpha1.TargetWorkerDeploymentVersion{
					BaseWorkerDeploymentVersion: temporaliov1alpha1.BaseWorkerDeploymentVersion{
						VersionID:  "test/namespace.a",
						Status:     temporaliov1alpha1.VersionStatusInactive,
						Deployment: &v1.ObjectReference{Name: "test-a"},
					},
				},
				DeprecatedVersions: []*temporaliov1alpha1.DeprecatedWorkerDeploymentVersion{
					{
						BaseWorkerDeploymentVersion: temporaliov1alpha1.BaseWorkerDeploymentVersion{
							VersionID:  "test/namespace.b",
							Status:     temporaliov1alpha1.VersionStatusInactive,
							Deployment: &v1.ObjectReference{Name: "test-b"},
						},
					},
				},
			},
			spec: &temporaliov1alpha1.TemporalWorkerDeploymentSpec{
				Replicas: func() *int32 { r := int32(3); return &r }(),
			},
			expectScales: 1,
		},
		{
			name: "don't scale down drained deployment before delay",
			k8sState: &k8s.DeploymentState{
				Deployments: map[string]*appsv1.Deployment{
					"test/namespace.b": createDeploymentWithReplicas(3),
				},
				DeploymentRefs: map[string]*v1.ObjectReference{
					"test/namespace.b": {Name: "test-b"},
				},
			},
			status: &temporaliov1alpha1.TemporalWorkerDeploymentStatus{
				TargetVersion: temporaliov1alpha1.TargetWorkerDeploymentVersion{
					BaseWorkerDeploymentVersion: temporaliov1alpha1.BaseWorkerDeploymentVersion{
						VersionID:  "test/namespace.a",
						Status:     temporaliov1alpha1.VersionStatusInactive,
						Deployment: &v1.ObjectReference{Name: "test-a"},
					},
				},
				DeprecatedVersions: []*temporaliov1alpha1.DeprecatedWorkerDeploymentVersion{
					{
						BaseWorkerDeploymentVersion: temporaliov1alpha1.BaseWorkerDeploymentVersion{
							VersionID:  "test/namespace.b",
							Status:     temporaliov1alpha1.VersionStatusDrained,
							Deployment: &v1.ObjectReference{Name: "test-b"},
						},
						DrainedSince: &metav1.Time{
							Time: time.Now().Add(-1 * time.Hour), // Recently drained
						},
					},
				},
			},
			spec: &temporaliov1alpha1.TemporalWorkerDeploymentSpec{
				SunsetStrategy: temporaliov1alpha1.SunsetStrategy{
					ScaledownDelay: &metav1.Duration{
						Duration: 4 * time.Hour, // Longer than 1 hour
					},
				},
				Replicas: func() *int32 { r := int32(3); return &r }(),
			},
			expectScales: 0, // No scaling yet because not enough time passed
		},
	}

	for _, tc := range testCases {
		t.Run(tc.name, func(t *testing.T) {
<<<<<<< HEAD
			err := tc.config.Spec.Default(context.Background())
			require.NoError(t, err)
			scales := getScaleDeployments(tc.k8sState, tc.config)
=======
			scales := getScaleDeployments(tc.k8sState, tc.status, tc.spec)
>>>>>>> 814d1f81
			assert.Equal(t, tc.expectScales, len(scales), "unexpected number of scales")
		})
	}
}

func TestShouldCreateDeployment(t *testing.T) {
	testCases := []struct {
		name          string
		status        *temporaliov1alpha1.TemporalWorkerDeploymentStatus
		expectCreates bool
	}{
		{
			name: "existing deployment should not create",
			status: &temporaliov1alpha1.TemporalWorkerDeploymentStatus{
				TargetVersion: temporaliov1alpha1.TargetWorkerDeploymentVersion{
					BaseWorkerDeploymentVersion: temporaliov1alpha1.BaseWorkerDeploymentVersion{
						VersionID:  "test/namespace.123",
						Status:     temporaliov1alpha1.VersionStatusInactive,
						Deployment: &v1.ObjectReference{Name: "test-123"},
					},
				},
			},
			expectCreates: false,
		},
		{
			name: "target version without deployment should create",
			status: &temporaliov1alpha1.TemporalWorkerDeploymentStatus{
				TargetVersion: temporaliov1alpha1.TargetWorkerDeploymentVersion{
					BaseWorkerDeploymentVersion: temporaliov1alpha1.BaseWorkerDeploymentVersion{
						VersionID:  "test/namespace.b",
						Status:     temporaliov1alpha1.VersionStatusInactive,
						Deployment: nil,
					},
				},
			},
			expectCreates: true,
		},
		{
			name: "should not create when version limit is reached (default limit)",
			k8sState: &k8s.DeploymentState{
				Deployments: map[string]*appsv1.Deployment{},
			},
			config: &Config{
				TargetVersionID: "test/namespace.new",
				Status: &temporaliov1alpha1.TemporalWorkerDeploymentStatus{
					VersionCount: 75,
				},
				Spec:            &temporaliov1alpha1.TemporalWorkerDeploymentSpec{},
				RolloutStrategy: temporaliov1alpha1.RolloutStrategy{},
				Replicas:        1,
				ConflictToken:   []byte{},
			},
			expectCreates: false,
		},
		{
			name: "should not create when version limit is reached (custom limit)",
			k8sState: &k8s.DeploymentState{
				Deployments: map[string]*appsv1.Deployment{},
			},
			config: &Config{
				TargetVersionID: "test/namespace.new",
				Status: &temporaliov1alpha1.TemporalWorkerDeploymentStatus{
					VersionCount: 5,
				},
				Spec: &temporaliov1alpha1.TemporalWorkerDeploymentSpec{
					MaxVersions: func() *int32 { i := int32(5); return &i }(),
				},
				RolloutStrategy: temporaliov1alpha1.RolloutStrategy{},
				Replicas:        1,
				ConflictToken:   []byte{},
			},
			expectCreates: false,
		},
		{
			name: "should create when below version limit",
			k8sState: &k8s.DeploymentState{
				Deployments: map[string]*appsv1.Deployment{},
			},
			config: &Config{
				TargetVersionID: "test/namespace.new",
				Status: &temporaliov1alpha1.TemporalWorkerDeploymentStatus{
					VersionCount: 4,
				},
				Spec: &temporaliov1alpha1.TemporalWorkerDeploymentSpec{
					MaxVersions: func() *int32 { i := int32(5); return &i }(),
				},
				RolloutStrategy: temporaliov1alpha1.RolloutStrategy{},
				Replicas:        1,
				ConflictToken:   []byte{},
			},
			expectCreates: true,
		},
	}

	for _, tc := range testCases {
		t.Run(tc.name, func(t *testing.T) {
<<<<<<< HEAD
			err := tc.config.Spec.Default(context.Background())
			require.NoError(t, err)
			creates := shouldCreateDeployment(testlogr.New(t), tc.k8sState, tc.config)
=======
			creates := shouldCreateDeployment(tc.status)
>>>>>>> 814d1f81
			assert.Equal(t, tc.expectCreates, creates, "unexpected create decision")
		})
	}
}

func TestGetTestWorkflows(t *testing.T) {
	testCases := []struct {
		name            string
		status          *temporaliov1alpha1.TemporalWorkerDeploymentStatus
		config          *Config
		expectWorkflows int
	}{
		{
			name: "gate workflow needed",
			status: &temporaliov1alpha1.TemporalWorkerDeploymentStatus{
				TargetVersion: temporaliov1alpha1.TargetWorkerDeploymentVersion{
					BaseWorkerDeploymentVersion: temporaliov1alpha1.BaseWorkerDeploymentVersion{
						VersionID: "test/namespace.123",
						Status:    temporaliov1alpha1.VersionStatusInactive,
						TaskQueues: []temporaliov1alpha1.TaskQueue{
							{Name: "queue1"},
							{Name: "queue2"},
						},
					},
					TestWorkflows: []temporaliov1alpha1.WorkflowExecution{
						{
							TaskQueue: "queue1",
							Status:    temporaliov1alpha1.WorkflowExecutionStatusRunning,
						},
					},
				},
				CurrentVersion: &temporaliov1alpha1.CurrentWorkerDeploymentVersion{
					BaseWorkerDeploymentVersion: temporaliov1alpha1.BaseWorkerDeploymentVersion{
						VersionID: "test/namespace.456",
						Status:    temporaliov1alpha1.VersionStatusCurrent,
					},
				},
			},
			config: &Config{
				RolloutStrategy: temporaliov1alpha1.RolloutStrategy{
					Gate: &temporaliov1alpha1.GateWorkflowConfig{
						WorkflowType: "TestWorkflow",
					},
				},
			},
			expectWorkflows: 1, // Only queue2 needs a workflow
		},
		{
			name: "no gate workflow",
			status: &temporaliov1alpha1.TemporalWorkerDeploymentStatus{
				TargetVersion: temporaliov1alpha1.TargetWorkerDeploymentVersion{
					BaseWorkerDeploymentVersion: temporaliov1alpha1.BaseWorkerDeploymentVersion{
						VersionID: "test/namespace.123",
						Status:    temporaliov1alpha1.VersionStatusInactive,
						TaskQueues: []temporaliov1alpha1.TaskQueue{
							{Name: "queue1"},
							{Name: "queue2"},
						},
					},
				},
			},
			config: &Config{
				RolloutStrategy: temporaliov1alpha1.RolloutStrategy{},
			},
			expectWorkflows: 0,
		},
		{
			name: "gate workflow with empty task queues",
			status: &temporaliov1alpha1.TemporalWorkerDeploymentStatus{
				TargetVersion: temporaliov1alpha1.TargetWorkerDeploymentVersion{
					BaseWorkerDeploymentVersion: temporaliov1alpha1.BaseWorkerDeploymentVersion{
						VersionID:  "test/namespace.123",
						Status:     temporaliov1alpha1.VersionStatusInactive,
						TaskQueues: []temporaliov1alpha1.TaskQueue{}, // Empty
					},
				},
			},
			config: &Config{
				RolloutStrategy: temporaliov1alpha1.RolloutStrategy{
					Gate: &temporaliov1alpha1.GateWorkflowConfig{
						WorkflowType: "TestWorkflow",
					},
				},
			},
			expectWorkflows: 0, // No task queues, no workflows
		},
		{
			name: "all test workflows already running",
			status: &temporaliov1alpha1.TemporalWorkerDeploymentStatus{
				TargetVersion: temporaliov1alpha1.TargetWorkerDeploymentVersion{
					BaseWorkerDeploymentVersion: temporaliov1alpha1.BaseWorkerDeploymentVersion{
						VersionID: "test/namespace.123",
						Status:    temporaliov1alpha1.VersionStatusInactive,
						TaskQueues: []temporaliov1alpha1.TaskQueue{
							{Name: "queue1"},
							{Name: "queue2"},
						},
					},
					TestWorkflows: []temporaliov1alpha1.WorkflowExecution{
						{
							TaskQueue: "queue1",
							Status:    temporaliov1alpha1.WorkflowExecutionStatusRunning,
						},
						{
							TaskQueue: "queue2",
							Status:    temporaliov1alpha1.WorkflowExecutionStatusCompleted,
						},
					},
				},
			},
			config: &Config{
				RolloutStrategy: temporaliov1alpha1.RolloutStrategy{
					Gate: &temporaliov1alpha1.GateWorkflowConfig{
						WorkflowType: "TestWorkflow",
					},
				},
			},
			expectWorkflows: 0, // All queues have workflows
		},
	}

	for _, tc := range testCases {
		t.Run(tc.name, func(t *testing.T) {
			workflows := getTestWorkflows(tc.status, tc.config)
			assert.Equal(t, tc.expectWorkflows, len(workflows), "unexpected number of test workflows")
		})
	}
}

func TestGetVersionConfigDiff(t *testing.T) {
	testCases := []struct {
		name              string
		strategy          temporaliov1alpha1.RolloutStrategy
		status            *temporaliov1alpha1.TemporalWorkerDeploymentStatus
		spec              *temporaliov1alpha1.TemporalWorkerDeploymentSpec
		state             *temporal.TemporalWorkerState
		expectConfig      bool
		expectSetCurrent  bool
		expectRampPercent *float32 // Made pointer to handle nil case
	}{
		{
			name: "all at once strategy",
			strategy: temporaliov1alpha1.RolloutStrategy{
				Strategy: temporaliov1alpha1.UpdateAllAtOnce,
			},
			status: &temporaliov1alpha1.TemporalWorkerDeploymentStatus{
				TargetVersion: temporaliov1alpha1.TargetWorkerDeploymentVersion{
					BaseWorkerDeploymentVersion: temporaliov1alpha1.BaseWorkerDeploymentVersion{
						VersionID:    "test/namespace.123",
						Status:       temporaliov1alpha1.VersionStatusInactive,
						HealthySince: &metav1.Time{Time: time.Now().Add(-1 * time.Hour)},
					},
				},
				CurrentVersion: &temporaliov1alpha1.CurrentWorkerDeploymentVersion{
					BaseWorkerDeploymentVersion: temporaliov1alpha1.BaseWorkerDeploymentVersion{
						VersionID: "test/namespace.456",
						Status:    temporaliov1alpha1.VersionStatusCurrent,
					},
				},
			},
			spec:             &temporaliov1alpha1.TemporalWorkerDeploymentSpec{},
			expectConfig:     true,
			expectSetCurrent: true,
		},
		{
			name: "progressive strategy",
			strategy: temporaliov1alpha1.RolloutStrategy{
				Strategy: temporaliov1alpha1.UpdateProgressive,
				Steps: []temporaliov1alpha1.RolloutStep{
					{
						RampPercentage: 25,
						PauseDuration: metav1.Duration{
							Duration: 1 * time.Hour,
						},
					},
				},
			},
			status: &temporaliov1alpha1.TemporalWorkerDeploymentStatus{
				TargetVersion: temporaliov1alpha1.TargetWorkerDeploymentVersion{
					BaseWorkerDeploymentVersion: temporaliov1alpha1.BaseWorkerDeploymentVersion{
						VersionID: "test/namespace.123",
						Status:    temporaliov1alpha1.VersionStatusInactive,
						HealthySince: &metav1.Time{
							Time: time.Now().Add(-30 * time.Minute),
						},
					},
					RampPercentage: nil,
					RampLastModifiedAt: &metav1.Time{
						Time: time.Now().Add(-30 * time.Minute),
					},
				},
				CurrentVersion: &temporaliov1alpha1.CurrentWorkerDeploymentVersion{
					BaseWorkerDeploymentVersion: temporaliov1alpha1.BaseWorkerDeploymentVersion{
						VersionID: "test/namespace.456",
						Status:    temporaliov1alpha1.VersionStatusCurrent,
					},
				},
			},
			spec:              &temporaliov1alpha1.TemporalWorkerDeploymentSpec{},
			expectConfig:      true,
			expectSetCurrent:  false,
			expectRampPercent: float32Ptr(25),
		},
		{
			name: "rollback scenario - target equals current but different version is ramping",
			strategy: temporaliov1alpha1.RolloutStrategy{
				Strategy: temporaliov1alpha1.UpdateAllAtOnce,
			},
			status: &temporaliov1alpha1.TemporalWorkerDeploymentStatus{
				TargetVersion: temporaliov1alpha1.TargetWorkerDeploymentVersion{
					BaseWorkerDeploymentVersion: temporaliov1alpha1.BaseWorkerDeploymentVersion{
						VersionID: "test/namespace.123",
						Status:    temporaliov1alpha1.VersionStatusCurrent,
						HealthySince: &metav1.Time{
							Time: time.Now().Add(-1 * time.Hour),
						},
					},
				},
				CurrentVersion: &temporaliov1alpha1.CurrentWorkerDeploymentVersion{
					BaseWorkerDeploymentVersion: temporaliov1alpha1.BaseWorkerDeploymentVersion{
						VersionID: "test/namespace.123",
						Status:    temporaliov1alpha1.VersionStatusCurrent,
					},
				},
				DeprecatedVersions: []*temporaliov1alpha1.DeprecatedWorkerDeploymentVersion{
					{
						BaseWorkerDeploymentVersion: temporaliov1alpha1.BaseWorkerDeploymentVersion{
							VersionID: "test/namespace.456",
							Status:    temporaliov1alpha1.VersionStatusRamping,
							HealthySince: &metav1.Time{
								Time: time.Now().Add(-30 * time.Minute),
							},
						},
					},
				},
			},
			spec:             &temporaliov1alpha1.TemporalWorkerDeploymentSpec{},
			state:            &temporal.TemporalWorkerState{RampingVersionID: "test/namespace.456"},
			expectConfig:     true,
			expectSetCurrent: false,
		},
		{
			name: "roll-forward scenario - target differs from current but different version is ramping",
			strategy: temporaliov1alpha1.RolloutStrategy{
				Strategy: temporaliov1alpha1.UpdateAllAtOnce,
			},
			status: &temporaliov1alpha1.TemporalWorkerDeploymentStatus{
				TargetVersion: temporaliov1alpha1.TargetWorkerDeploymentVersion{
					BaseWorkerDeploymentVersion: temporaliov1alpha1.BaseWorkerDeploymentVersion{
						VersionID: "test/namespace.789",
						Status:    temporaliov1alpha1.VersionStatusInactive,
						HealthySince: &metav1.Time{
							Time: time.Now().Add(-1 * time.Hour),
						},
					},
				},
				CurrentVersion: &temporaliov1alpha1.CurrentWorkerDeploymentVersion{
					BaseWorkerDeploymentVersion: temporaliov1alpha1.BaseWorkerDeploymentVersion{
						VersionID: "test/namespace.123",
						Status:    temporaliov1alpha1.VersionStatusCurrent,
					},
				},
				DeprecatedVersions: []*temporaliov1alpha1.DeprecatedWorkerDeploymentVersion{
					{
						BaseWorkerDeploymentVersion: temporaliov1alpha1.BaseWorkerDeploymentVersion{
							VersionID: "test/namespace.456",
							Status:    temporaliov1alpha1.VersionStatusRamping,
						},
					},
				},
			},
			spec:              &temporaliov1alpha1.TemporalWorkerDeploymentSpec{},
			expectConfig:      true,
			expectSetCurrent:  true,
			expectRampPercent: func() *float32 { f := float32(0); return &f }(),
		},
	}

	for _, tc := range testCases {
		t.Run(tc.name, func(t *testing.T) {
			config := &Config{
				RolloutStrategy: tc.strategy,
			}
			versionConfig := getVersionConfigDiff(logr.Discard(), tc.status, tc.state, config)
			assert.Equal(t, tc.expectConfig, versionConfig != nil, "unexpected version config presence")
			if tc.expectConfig {
				assert.NotNil(t, versionConfig, "expected version config")
				assert.Equal(t, tc.expectSetCurrent, versionConfig.SetCurrent, "unexpected set current value")
				if tc.expectRampPercent != nil {
					assert.Equal(t, *tc.expectRampPercent, versionConfig.RampPercentage, "unexpected ramp percentage")
				}
			}
		})
	}
}

func TestGetVersionConfig_ProgressiveRolloutEdgeCases(t *testing.T) {
	testCases := map[string]struct {
		strategy          temporaliov1alpha1.RolloutStrategy
		status            *temporaliov1alpha1.TemporalWorkerDeploymentStatus
		state             *temporal.TemporalWorkerState
		expectConfig      bool
		expectSetCurrent  bool
		expectRampPercent float32
	}{
		"progressive rollout completes last step": {
			strategy: temporaliov1alpha1.RolloutStrategy{
				Strategy: temporaliov1alpha1.UpdateProgressive,
				Steps: []temporaliov1alpha1.RolloutStep{
					{RampPercentage: 25, PauseDuration: metav1.Duration{Duration: 1 * time.Hour}},
					{RampPercentage: 50, PauseDuration: metav1.Duration{Duration: 1 * time.Hour}},
					{RampPercentage: 75, PauseDuration: metav1.Duration{Duration: 1 * time.Hour}},
				},
			},
			status: &temporaliov1alpha1.TemporalWorkerDeploymentStatus{
				CurrentVersion: &temporaliov1alpha1.CurrentWorkerDeploymentVersion{
					BaseWorkerDeploymentVersion: temporaliov1alpha1.BaseWorkerDeploymentVersion{
						VersionID: "test/namespace.123",
						Status:    temporaliov1alpha1.VersionStatusCurrent,
					},
				},
				TargetVersion: temporaliov1alpha1.TargetWorkerDeploymentVersion{
					BaseWorkerDeploymentVersion: temporaliov1alpha1.BaseWorkerDeploymentVersion{
						VersionID: "test/namespace.456",
						Status:    temporaliov1alpha1.VersionStatusRamping,
						HealthySince: &metav1.Time{
							Time: time.Now().Add(-1 * time.Hour),
						},
					},
					RampingSince: &metav1.Time{
						Time: time.Now().Add(-4 * time.Hour), // Past all steps
					},
					RampPercentage: float32Ptr(75),
					RampLastModifiedAt: &metav1.Time{
						Time: time.Now().Add(-4 * time.Hour), // Past all steps
					},
				},
			},
			expectConfig:     true,
			expectSetCurrent: true, // Should become current after all steps
		},
		"progressive rollout with nil RampingSince": {
			strategy: temporaliov1alpha1.RolloutStrategy{
				Strategy: temporaliov1alpha1.UpdateProgressive,
				Steps: []temporaliov1alpha1.RolloutStep{
					{RampPercentage: 25, PauseDuration: metav1.Duration{Duration: 1 * time.Hour}},
				},
			},
			status: &temporaliov1alpha1.TemporalWorkerDeploymentStatus{
				CurrentVersion: &temporaliov1alpha1.CurrentWorkerDeploymentVersion{
					BaseWorkerDeploymentVersion: temporaliov1alpha1.BaseWorkerDeploymentVersion{
						VersionID: "test/namespace.123",
						Status:    temporaliov1alpha1.VersionStatusCurrent,
					},
				},
				TargetVersion: temporaliov1alpha1.TargetWorkerDeploymentVersion{
					BaseWorkerDeploymentVersion: temporaliov1alpha1.BaseWorkerDeploymentVersion{
						VersionID:    "test/namespace.456",
						Status:       temporaliov1alpha1.VersionStatusInactive,
						HealthySince: &metav1.Time{Time: time.Now()},
					},
					RampingSince:       nil, // Not ramping yet
					RampLastModifiedAt: nil,
				},
			},
			expectConfig:      true,
			expectRampPercent: 25, // First step
			expectSetCurrent:  false,
		},
		"progressive rollout at exact step boundary": {
			strategy: temporaliov1alpha1.RolloutStrategy{
				Strategy: temporaliov1alpha1.UpdateProgressive,
				Steps: []temporaliov1alpha1.RolloutStep{
					{RampPercentage: 25, PauseDuration: metav1.Duration{Duration: 1 * time.Hour}},
					{RampPercentage: 50, PauseDuration: metav1.Duration{Duration: 1 * time.Hour}},
				},
			},
			status: &temporaliov1alpha1.TemporalWorkerDeploymentStatus{
				CurrentVersion: &temporaliov1alpha1.CurrentWorkerDeploymentVersion{
					BaseWorkerDeploymentVersion: temporaliov1alpha1.BaseWorkerDeploymentVersion{
						VersionID: "test/namespace.123",
						Status:    temporaliov1alpha1.VersionStatusCurrent,
					},
				},
				TargetVersion: temporaliov1alpha1.TargetWorkerDeploymentVersion{
					BaseWorkerDeploymentVersion: temporaliov1alpha1.BaseWorkerDeploymentVersion{
						VersionID:    "test/namespace.456",
						Status:       temporaliov1alpha1.VersionStatusRamping,
						HealthySince: &metav1.Time{Time: time.Now()},
					},
					RampingSince: &metav1.Time{
						Time: time.Now().Add(-4 * time.Hour),
					},
					RampPercentage: float32Ptr(25),
					RampLastModifiedAt: &metav1.Time{
						Time: time.Now().Add(-1 * time.Hour), // Exactly at step boundary
					},
				},
			},
			expectConfig:      true,
			expectRampPercent: 50,    // When set as current, ramp is 0
			expectSetCurrent:  false, // At exactly 2 hours, it sets as current
		},
		"progressive rollout with zero ramp percentage step": {
			strategy: temporaliov1alpha1.RolloutStrategy{
				Strategy: temporaliov1alpha1.UpdateProgressive,
				Steps: []temporaliov1alpha1.RolloutStep{
					{RampPercentage: 25, PauseDuration: metav1.Duration{Duration: 30 * time.Minute}},
					{RampPercentage: 0, PauseDuration: metav1.Duration{Duration: 30 * time.Minute}}, // Zero ramp
					{RampPercentage: 50, PauseDuration: metav1.Duration{Duration: 30 * time.Minute}},
				},
			},
			status: &temporaliov1alpha1.TemporalWorkerDeploymentStatus{
				CurrentVersion: &temporaliov1alpha1.CurrentWorkerDeploymentVersion{
					BaseWorkerDeploymentVersion: temporaliov1alpha1.BaseWorkerDeploymentVersion{
						VersionID: "test/namespace.123",
						Status:    temporaliov1alpha1.VersionStatusCurrent,
					},
				},
				TargetVersion: temporaliov1alpha1.TargetWorkerDeploymentVersion{
					BaseWorkerDeploymentVersion: temporaliov1alpha1.BaseWorkerDeploymentVersion{
						VersionID:    "test/namespace.456",
						Status:       temporaliov1alpha1.VersionStatusRamping,
						HealthySince: &metav1.Time{Time: time.Now()},
					},
					RampingSince: &metav1.Time{
						Time: time.Now().Add(-45 * time.Minute), // In second step
					},
					RampLastModifiedAt: &metav1.Time{
						Time: time.Now().Add(-45 * time.Minute), // In second step
					},
				},
			},
			expectConfig:      true,
			expectRampPercent: 25, // Should maintain previous ramp value
			expectSetCurrent:  false,
		},
		"progressive rollout just past exact boundary": {
			strategy: temporaliov1alpha1.RolloutStrategy{
				Strategy: temporaliov1alpha1.UpdateProgressive,
				Steps: []temporaliov1alpha1.RolloutStep{
					{RampPercentage: 25, PauseDuration: metav1.Duration{Duration: 1 * time.Hour}},
					{RampPercentage: 50, PauseDuration: metav1.Duration{Duration: 1 * time.Hour}},
				},
			},
			status: &temporaliov1alpha1.TemporalWorkerDeploymentStatus{
				CurrentVersion: &temporaliov1alpha1.CurrentWorkerDeploymentVersion{
					BaseWorkerDeploymentVersion: temporaliov1alpha1.BaseWorkerDeploymentVersion{
						VersionID: "test/namespace.123",
						Status:    temporaliov1alpha1.VersionStatusCurrent,
					},
				},
				TargetVersion: temporaliov1alpha1.TargetWorkerDeploymentVersion{
					BaseWorkerDeploymentVersion: temporaliov1alpha1.BaseWorkerDeploymentVersion{
						VersionID:    "test/namespace.456",
						Status:       temporaliov1alpha1.VersionStatusRamping,
						HealthySince: &metav1.Time{Time: time.Now()},
					},
					RampingSince: &metav1.Time{
						Time: time.Now().Add(-2*time.Hour - 1*time.Second), // Just past boundary
					},
					RampPercentage: float32Ptr(50),
					RampLastModifiedAt: &metav1.Time{
						Time: time.Now().Add(-2*time.Hour - 1*time.Second), // Just past boundary
					},
				},
			},
			expectConfig:      true,
			expectRampPercent: 0,
			expectSetCurrent:  true, // Past all steps, should be default
		},
	}

	for name, tc := range testCases {
		t.Run(name, func(t *testing.T) {
			config := &Config{
				RolloutStrategy: tc.strategy,
			}
			versionConfig := getVersionConfigDiff(testlogr.New(t), tc.status, tc.state, config)
			assert.Equal(t, tc.expectConfig, versionConfig != nil, "unexpected version config presence")
			if tc.expectConfig {
				assert.Equal(t, tc.expectSetCurrent, versionConfig.SetCurrent, "unexpected set default value")
				if !tc.expectSetCurrent {
					assert.Equal(t, tc.expectRampPercent, versionConfig.RampPercentage, "unexpected ramp percentage")
				}
			}
		})
	}
}

func TestGetVersionConfig_ProgressiveRolloutOverTime(t *testing.T) {
	testCases := map[string]struct {
		steps                 []temporaliov1alpha1.RolloutStep
		reconcileFreq         time.Duration
		initialRamp           *float32
		expectRamps           []float32
		expectRolloutDuration time.Duration
	}{
		"no steps, no ramps": {
			steps:                 []temporaliov1alpha1.RolloutStep{},
			reconcileFreq:         time.Second,
			expectRamps:           nil,
			expectRolloutDuration: 5*time.Minute - time.Second, // should reach test timeout with zero ramps
		},
		"controller keeping up": {
			steps: []temporaliov1alpha1.RolloutStep{
				rolloutStep(25, 5*time.Second),
				rolloutStep(50, 10*time.Second),
				rolloutStep(75, 30*time.Second),
			},
			reconcileFreq:         time.Second,
			expectRamps:           []float32{25, 50, 75, 100},
			expectRolloutDuration: 5*time.Second + 10*time.Second + 30*time.Second + 3*time.Second,
		},
		"controller reconciles slower than step durations": {
			steps: []temporaliov1alpha1.RolloutStep{
				rolloutStep(25, 5*time.Second),
				rolloutStep(50, 10*time.Second),
				rolloutStep(75, 30*time.Second),
			},
			reconcileFreq:         time.Minute,
			expectRamps:           []float32{25, 50, 75, 100},
			expectRolloutDuration: 3 * time.Minute,
		},
		"pick up ramping from last step that is <= current ramp": {
			steps: []temporaliov1alpha1.RolloutStep{
				rolloutStep(5, 10*time.Second),
				rolloutStep(10, 10*time.Second),
				rolloutStep(25, 10*time.Second),
				rolloutStep(50, 10*time.Second),
			},
			reconcileFreq: time.Second,
			// Simulate a ramp value set manually via Temporal CLI
			initialRamp:           float32Ptr(20),
			expectRamps:           []float32{10, 25, 50, 100},
			expectRolloutDuration: 30*time.Second + 3*time.Second,
		},
		"pick up ramping from first step if current ramp less than all steps": {
			steps: []temporaliov1alpha1.RolloutStep{
				rolloutStep(10, 10*time.Second),
				rolloutStep(25, 10*time.Second),
				rolloutStep(50, 10*time.Second),
			},
			reconcileFreq: time.Second,
			// Simulate a ramp value set manually via Temporal CLI
			initialRamp:           float32Ptr(1),
			expectRamps:           []float32{10, 25, 50, 100},
			expectRolloutDuration: 30*time.Second + 3*time.Second,
		},
	}

	for name, tc := range testCases {
		t.Run(name, func(t *testing.T) {
			var (
				diffs                 []float32
				testStart             = time.Now()
				testTimeout           = testStart.Add(5 * time.Minute)
				currentRampPercentage *float32
				now                   time.Time
				rampLastModified      *metav1.Time
			)

			// Simulate an initial ramping value that is different from existing steps in the rollout.
			// This could happen if the progressive rollout spec was updated, or if the user modified
			// the current ramp value externally, e.g. via the Temporal CLI/UI.
			if tc.initialRamp != nil {
				currentRampPercentage = tc.initialRamp
				// Imitate the "worst case" of ramp having just been updated.
				rampLastModified = &metav1.Time{Time: now}
			}

			for ct := testStart; ct.Before(testTimeout); ct = ct.Add(tc.reconcileFreq) {
				now = ct
				currentTime := metav1.NewTime(ct)

				config := handleProgressiveRollout(
					tc.steps,
					currentTime.Time,
					rampLastModified,
					currentRampPercentage,
					&VersionConfig{},
				)
				if config == nil {
					continue
				}

				// Keep track of the diff
				if config.SetCurrent {
					diffs = append(diffs, 100)
				} else {
					diffs = append(diffs, config.RampPercentage)
				}

				// Set ramp value and last modified time if it was updated (simulates what Temporal server would return on next reconcile loop)
				if config.RampPercentage != 0 {
					rampLastModified = &currentTime
					currentRampPercentage = &config.RampPercentage
				}

				// Exit early if ramping is complete
				if config.SetCurrent {
					break
				}
			}

			assert.Equal(t, tc.expectRamps, diffs)
			assert.Equal(t, tc.expectRolloutDuration, now.Sub(testStart))
		})
	}
}

func TestGetVersionConfig_GateWorkflowValidation(t *testing.T) {
	testCases := []struct {
		name         string
		strategy     temporaliov1alpha1.RolloutStrategy
		status       *temporaliov1alpha1.TemporalWorkerDeploymentStatus
		state        *temporal.TemporalWorkerState
		expectConfig bool
	}{
		{
			name: "gate workflow with failed test",
			strategy: temporaliov1alpha1.RolloutStrategy{
				Strategy: temporaliov1alpha1.UpdateAllAtOnce,
				Gate: &temporaliov1alpha1.GateWorkflowConfig{
					WorkflowType: "TestWorkflow",
				},
			},
			status: &temporaliov1alpha1.TemporalWorkerDeploymentStatus{
				CurrentVersion: &temporaliov1alpha1.CurrentWorkerDeploymentVersion{
					BaseWorkerDeploymentVersion: temporaliov1alpha1.BaseWorkerDeploymentVersion{
						VersionID: "test/namespace.123",
						Status:    temporaliov1alpha1.VersionStatusCurrent,
					},
				},
				TargetVersion: temporaliov1alpha1.TargetWorkerDeploymentVersion{
					BaseWorkerDeploymentVersion: temporaliov1alpha1.BaseWorkerDeploymentVersion{
						VersionID:    "test/namespace.456",
						Status:       temporaliov1alpha1.VersionStatusInactive,
						HealthySince: &metav1.Time{Time: time.Now().Add(-1 * time.Hour)},
						TaskQueues: []temporaliov1alpha1.TaskQueue{
							{Name: "queue1"},
						},
					},
					TestWorkflows: []temporaliov1alpha1.WorkflowExecution{
						{
							TaskQueue: "queue1",
							Status:    temporaliov1alpha1.WorkflowExecutionStatusFailed,
						},
					},
				},
			},
			expectConfig: false, // Should not proceed with failed test
		},
		{
			name: "gate workflow with cancelled test",
			strategy: temporaliov1alpha1.RolloutStrategy{
				Strategy: temporaliov1alpha1.UpdateAllAtOnce,
				Gate: &temporaliov1alpha1.GateWorkflowConfig{
					WorkflowType: "TestWorkflow",
				},
			},
			status: &temporaliov1alpha1.TemporalWorkerDeploymentStatus{
				CurrentVersion: &temporaliov1alpha1.CurrentWorkerDeploymentVersion{
					BaseWorkerDeploymentVersion: temporaliov1alpha1.BaseWorkerDeploymentVersion{
						VersionID: "test/namespace.123",
						Status:    temporaliov1alpha1.VersionStatusCurrent,
					},
				},
				TargetVersion: temporaliov1alpha1.TargetWorkerDeploymentVersion{
					BaseWorkerDeploymentVersion: temporaliov1alpha1.BaseWorkerDeploymentVersion{
						VersionID:    "test/namespace.456",
						Status:       temporaliov1alpha1.VersionStatusInactive,
						HealthySince: &metav1.Time{Time: time.Now().Add(-1 * time.Hour)},
						TaskQueues: []temporaliov1alpha1.TaskQueue{
							{Name: "queue1"},
						},
					},
					TestWorkflows: []temporaliov1alpha1.WorkflowExecution{
						{
							TaskQueue: "queue1",
							Status:    temporaliov1alpha1.WorkflowExecutionStatusCanceled,
						},
					},
				},
			},
			expectConfig: false, // Should not proceed with cancelled test
		},
		{
			name: "gate workflow with terminated test",
			strategy: temporaliov1alpha1.RolloutStrategy{
				Strategy: temporaliov1alpha1.UpdateAllAtOnce,
				Gate: &temporaliov1alpha1.GateWorkflowConfig{
					WorkflowType: "TestWorkflow",
				},
			},
			status: &temporaliov1alpha1.TemporalWorkerDeploymentStatus{
				CurrentVersion: &temporaliov1alpha1.CurrentWorkerDeploymentVersion{
					BaseWorkerDeploymentVersion: temporaliov1alpha1.BaseWorkerDeploymentVersion{
						VersionID: "test/namespace.123",
						Status:    temporaliov1alpha1.VersionStatusCurrent,
					},
				},
				TargetVersion: temporaliov1alpha1.TargetWorkerDeploymentVersion{
					BaseWorkerDeploymentVersion: temporaliov1alpha1.BaseWorkerDeploymentVersion{
						VersionID:    "test/namespace.456",
						Status:       temporaliov1alpha1.VersionStatusInactive,
						HealthySince: &metav1.Time{Time: time.Now().Add(-1 * time.Hour)},
						TaskQueues: []temporaliov1alpha1.TaskQueue{
							{Name: "queue1"},
						},
					},
					TestWorkflows: []temporaliov1alpha1.WorkflowExecution{
						{
							TaskQueue: "queue1",
							Status:    temporaliov1alpha1.WorkflowExecutionStatusTerminated,
						},
					},
				},
			},
			expectConfig: false, // Should not proceed with terminated test
		},
		{
			name: "gate workflow with incomplete tests",
			strategy: temporaliov1alpha1.RolloutStrategy{
				Strategy: temporaliov1alpha1.UpdateAllAtOnce,
				Gate: &temporaliov1alpha1.GateWorkflowConfig{
					WorkflowType: "TestWorkflow",
				},
			},
			status: &temporaliov1alpha1.TemporalWorkerDeploymentStatus{
				CurrentVersion: &temporaliov1alpha1.CurrentWorkerDeploymentVersion{
					BaseWorkerDeploymentVersion: temporaliov1alpha1.BaseWorkerDeploymentVersion{
						VersionID: "test/namespace.123",
						Status:    temporaliov1alpha1.VersionStatusCurrent,
					},
				},
				TargetVersion: temporaliov1alpha1.TargetWorkerDeploymentVersion{
					BaseWorkerDeploymentVersion: temporaliov1alpha1.BaseWorkerDeploymentVersion{
						VersionID:    "test/namespace.456",
						Status:       temporaliov1alpha1.VersionStatusInactive,
						HealthySince: &metav1.Time{Time: time.Now().Add(-1 * time.Hour)},
						TaskQueues: []temporaliov1alpha1.TaskQueue{
							{Name: "queue1"},
							{Name: "queue2"},
						},
					},
					TestWorkflows: []temporaliov1alpha1.WorkflowExecution{
						{
							TaskQueue: "queue1",
							Status:    temporaliov1alpha1.WorkflowExecutionStatusCompleted,
						},
						// Missing workflow for queue2
					},
				},
			},
			expectConfig: false, // Should not proceed with incomplete tests
		},
		{
			name: "gate workflow with empty task queues",
			strategy: temporaliov1alpha1.RolloutStrategy{
				Strategy: temporaliov1alpha1.UpdateAllAtOnce,
				Gate: &temporaliov1alpha1.GateWorkflowConfig{
					WorkflowType: "TestWorkflow",
				},
			},
			status: &temporaliov1alpha1.TemporalWorkerDeploymentStatus{
				CurrentVersion: &temporaliov1alpha1.CurrentWorkerDeploymentVersion{
					BaseWorkerDeploymentVersion: temporaliov1alpha1.BaseWorkerDeploymentVersion{
						VersionID: "test/namespace.123",
						Status:    temporaliov1alpha1.VersionStatusCurrent,
					},
				},
				TargetVersion: temporaliov1alpha1.TargetWorkerDeploymentVersion{
					BaseWorkerDeploymentVersion: temporaliov1alpha1.BaseWorkerDeploymentVersion{
						VersionID:    "test/namespace.456",
						Status:       temporaliov1alpha1.VersionStatusInactive,
						HealthySince: &metav1.Time{Time: time.Now().Add(-1 * time.Hour)},
						TaskQueues:   []temporaliov1alpha1.TaskQueue{}, // Empty
					},
				},
			},
			expectConfig: false, // Should not proceed with no task queues
		},
	}

	for _, tc := range testCases {
		t.Run(tc.name, func(t *testing.T) {
			config := &Config{
				RolloutStrategy: tc.strategy,
			}
			versionConfig := getVersionConfigDiff(logr.Discard(), tc.status, tc.state, config)
			if tc.expectConfig {
				assert.NotNil(t, versionConfig, "expected version config")
			} else {
				assert.Nil(t, versionConfig, "expected no version config")
			}
		})
	}
}

func TestComplexVersionStateScenarios(t *testing.T) {
	testCases := []struct {
		name           string
		k8sState       *k8s.DeploymentState
		config         *Config
		status         *temporaliov1alpha1.TemporalWorkerDeploymentStatus
		spec           *temporaliov1alpha1.TemporalWorkerDeploymentSpec
		state          *temporal.TemporalWorkerState
		expectDeletes  int
		expectScales   int
		expectVersions []string // Expected version IDs for scaling
	}{
		{
			name: "multiple deprecated versions in different states",
			k8sState: &k8s.DeploymentState{
				Deployments: map[string]*appsv1.Deployment{
					"test/namespace.a": createDeploymentWithReplicas(5),
					"test/namespace.b": createDeploymentWithReplicas(3),
					"test/namespace.c": createDeploymentWithReplicas(3),
					"test/namespace.d": createDeploymentWithReplicas(1),
					"test/namespace.e": createDeploymentWithReplicas(0),
				},
			},
			config: &Config{
				RolloutStrategy: temporaliov1alpha1.RolloutStrategy{},
			},
			status: &temporaliov1alpha1.TemporalWorkerDeploymentStatus{
				TargetVersion: temporaliov1alpha1.TargetWorkerDeploymentVersion{
					BaseWorkerDeploymentVersion: temporaliov1alpha1.BaseWorkerDeploymentVersion{
						VersionID:  "test/namespace.a",
						Status:     temporaliov1alpha1.VersionStatusInactive,
						Deployment: &v1.ObjectReference{Name: "test-a"},
					},
				},
				DeprecatedVersions: []*temporaliov1alpha1.DeprecatedWorkerDeploymentVersion{
					{
						BaseWorkerDeploymentVersion: temporaliov1alpha1.BaseWorkerDeploymentVersion{
							VersionID:  "test/namespace.b",
							Status:     temporaliov1alpha1.VersionStatusInactive,
							Deployment: &v1.ObjectReference{Name: "test-b"},
						},
					},
					{
						BaseWorkerDeploymentVersion: temporaliov1alpha1.BaseWorkerDeploymentVersion{
							VersionID:  "test/namespace.c",
							Status:     temporaliov1alpha1.VersionStatusDraining,
							Deployment: &v1.ObjectReference{Name: "test-c"},
						},
					},
					{
						BaseWorkerDeploymentVersion: temporaliov1alpha1.BaseWorkerDeploymentVersion{
							VersionID:  "test/namespace.d",
							Status:     temporaliov1alpha1.VersionStatusDrained,
							Deployment: &v1.ObjectReference{Name: "test-d"},
						},
						DrainedSince: &metav1.Time{
							Time: time.Now().Add(-2 * time.Hour), // Recently drained
						},
					},
					{
						BaseWorkerDeploymentVersion: temporaliov1alpha1.BaseWorkerDeploymentVersion{
							VersionID:  "test/namespace.e",
							Status:     temporaliov1alpha1.VersionStatusDrained,
							Deployment: &v1.ObjectReference{Name: "test-e"},
						},
						DrainedSince: &metav1.Time{
							Time: time.Now().Add(-48 * time.Hour), // Long time drained
						},
					},
				},
			},
			spec: &temporaliov1alpha1.TemporalWorkerDeploymentSpec{
				SunsetStrategy: temporaliov1alpha1.SunsetStrategy{
					ScaledownDelay: &metav1.Duration{Duration: 1 * time.Hour},
					DeleteDelay:    &metav1.Duration{Duration: 24 * time.Hour},
				},
				Replicas: func() *int32 { r := int32(5); return &r }(),
			},
			expectDeletes:  1, // Only e should be deleted (drained long enough and scaled to 0)
			expectScales:   2, // b needs scaling up, d needs scaling down
			expectVersions: []string{"test/namespace.b", "test/namespace.d"},
		},
		{
			name: "draining version not scaled down before delay",
			k8sState: &k8s.DeploymentState{
				Deployments: map[string]*appsv1.Deployment{
					"test/namespace.a": createDeploymentWithReplicas(3),
				},
			},
			config: &Config{
				RolloutStrategy: temporaliov1alpha1.RolloutStrategy{},
			},
			status: &temporaliov1alpha1.TemporalWorkerDeploymentStatus{
				TargetVersion: temporaliov1alpha1.TargetWorkerDeploymentVersion{
					BaseWorkerDeploymentVersion: temporaliov1alpha1.BaseWorkerDeploymentVersion{
						VersionID:  "test/namespace.a",
						Status:     temporaliov1alpha1.VersionStatusInactive,
						Deployment: &v1.ObjectReference{Name: "test-a"},
					},
				},
				DeprecatedVersions: []*temporaliov1alpha1.DeprecatedWorkerDeploymentVersion{
					{
						BaseWorkerDeploymentVersion: temporaliov1alpha1.BaseWorkerDeploymentVersion{
							VersionID:  "test/namespace.a",
							Status:     temporaliov1alpha1.VersionStatusDrained,
							Deployment: &v1.ObjectReference{Name: "test-a"},
						},
						DrainedSince: &metav1.Time{
							Time: time.Now().Add(-30 * time.Minute), // Not long enough
						},
					},
				},
			},
			spec: &temporaliov1alpha1.TemporalWorkerDeploymentSpec{
				SunsetStrategy: temporaliov1alpha1.SunsetStrategy{
					ScaledownDelay: &metav1.Duration{Duration: 2 * time.Hour},
				},
				Replicas: func() *int32 { r := int32(3); return &r }(),
			},
			expectDeletes: 0,
			expectScales:  0, // Should not scale down yet
		},
	}

	for _, tc := range testCases {
		t.Run(tc.name, func(t *testing.T) {
<<<<<<< HEAD
			err := tc.config.Spec.Default(context.Background())
			require.NoError(t, err)
			plan, err := GeneratePlan(logr.Discard(), tc.k8sState, tc.config)
=======
			plan, err := GeneratePlan(logr.Discard(), tc.k8sState, tc.status, tc.spec, tc.state, tc.config)
>>>>>>> 814d1f81
			require.NoError(t, err)

			assert.Equal(t, tc.expectDeletes, len(plan.DeleteDeployments), "unexpected number of deletes")
			assert.Equal(t, tc.expectScales, len(plan.ScaleDeployments), "unexpected number of scales")

			if tc.expectVersions != nil {
				scaledVersions := make([]string, 0, len(plan.ScaleDeployments))
				for ref := range plan.ScaleDeployments {
					// Extract version ID by looking up in status
					for _, v := range tc.status.DeprecatedVersions {
						if v.Deployment != nil && v.Deployment.Name == ref.Name {
							scaledVersions = append(scaledVersions, v.VersionID)
							break
						}
					}
					if tc.status.CurrentVersion != nil &&
						tc.status.CurrentVersion.Deployment != nil &&
						tc.status.CurrentVersion.Deployment.Name == ref.Name {
						scaledVersions = append(scaledVersions, tc.status.CurrentVersion.VersionID)
					}
				}
				// Sort for consistent comparison
				assert.ElementsMatch(t, tc.expectVersions, scaledVersions, "unexpected versions being scaled")
			}
		})
	}
}

func TestGetTestWorkflowID(t *testing.T) {
	testCases := []struct {
		name      string
		taskQueue string
		versionID string
		expectID  string
	}{
		{
			name:      "basic workflow ID generation",
			taskQueue: "my-queue",
			versionID: "test/namespace.123",
			expectID:  "test-test/namespace.123-my-queue",
		},
		{
			name:      "workflow ID with special characters in queue name",
			taskQueue: "queue-with-dashes-and_underscores",
			versionID: "test/namespace.456",
			expectID:  "test-test/namespace.456-queue-with-dashes-and_underscores",
		},
		{
			name:      "workflow ID with dots in version",
			taskQueue: "queue",
			versionID: "test/namespace.1.2.3",
			expectID:  "test-test/namespace.1.2.3-queue",
		},
	}

	for _, tc := range testCases {
		t.Run(tc.name, func(t *testing.T) {
			id := getTestWorkflowID(tc.taskQueue, tc.versionID)
			assert.Equal(t, tc.expectID, id, "unexpected workflow ID")
		})
	}
}

// Helper function to create a deployment with specified replicas
func createDeploymentWithReplicas(replicas int32) *appsv1.Deployment {
	return &appsv1.Deployment{
		ObjectMeta: metav1.ObjectMeta{
			Name: "test-deployment",
		},
		Spec: appsv1.DeploymentSpec{
			Replicas: &replicas,
		},
	}
}

func float32Ptr(v float32) *float32 {
	return &v
}

func metav1Duration(d time.Duration) metav1.Duration {
	return metav1.Duration{Duration: d}
}

func rolloutStep(ramp float32, d time.Duration) temporaliov1alpha1.RolloutStep {
	return temporaliov1alpha1.RolloutStep{
		RampPercentage: ramp,
		PauseDuration:  metav1Duration(d),
	}
}<|MERGE_RESOLUTION|>--- conflicted
+++ resolved
@@ -97,21 +97,16 @@
 						},
 					},
 				},
-<<<<<<< HEAD
-				Spec: &temporaliov1alpha1.TemporalWorkerDeploymentSpec{
-					SunsetStrategy: temporaliov1alpha1.SunsetStrategy{
-						ScaledownDelay: &metav1.Duration{Duration: 0},
-						DeleteDelay:    &metav1.Duration{Duration: 0},
-					},
-				},
-=======
-			},
-			spec: &temporaliov1alpha1.TemporalWorkerDeploymentSpec{
+			},
+			spec: &temporaliov1alpha1.TemporalWorkerDeploymentSpec{
+				SunsetStrategy: temporaliov1alpha1.SunsetStrategy{
+					ScaledownDelay: &metav1.Duration{Duration: 0},
+					DeleteDelay:    &metav1.Duration{Duration: 0},
+				},
 				Replicas: func() *int32 { r := int32(1); return &r }(),
 			},
 			state: &temporal.TemporalWorkerState{},
 			config: &Config{
->>>>>>> 814d1f81
 				RolloutStrategy: temporaliov1alpha1.RolloutStrategy{},
 			},
 			expectDelete: 1,
@@ -222,17 +217,23 @@
 				DeploymentsByTime: []*appsv1.Deployment{},
 				DeploymentRefs:    map[string]*v1.ObjectReference{},
 			},
+			status: &temporaliov1alpha1.TemporalWorkerDeploymentStatus{
+				VersionCount: 5,
+				TargetVersion: temporaliov1alpha1.TargetWorkerDeploymentVersion{
+					BaseWorkerDeploymentVersion: temporaliov1alpha1.BaseWorkerDeploymentVersion{
+						VersionID:  "test/namespace.new",
+						Status:     temporaliov1alpha1.VersionStatusNotRegistered,
+						Deployment: nil,
+					},
+				},
+			},
+			spec: &temporaliov1alpha1.TemporalWorkerDeploymentSpec{
+				MaxVersions: func() *int32 { i := int32(5); return &i }(),
+				Replicas:    func() *int32 { r := int32(1); return &r }(),
+			},
+			state: &temporal.TemporalWorkerState{},
 			config: &Config{
-				TargetVersionID: "test/namespace.new",
-				Status: &temporaliov1alpha1.TemporalWorkerDeploymentStatus{
-					VersionCount: 5,
-				},
-				Spec: &temporaliov1alpha1.TemporalWorkerDeploymentSpec{
-					MaxVersions: func() *int32 { i := int32(5); return &i }(),
-				},
 				RolloutStrategy: temporaliov1alpha1.RolloutStrategy{},
-				Replicas:        1,
-				ConflictToken:   []byte{},
 			},
 			expectCreate: false,
 		},
@@ -240,13 +241,7 @@
 
 	for _, tc := range testCases {
 		t.Run(tc.name, func(t *testing.T) {
-<<<<<<< HEAD
-			err := tc.config.Spec.Default(context.Background())
-			require.NoError(t, err)
-			plan, err := GeneratePlan(logr.Discard(), tc.k8sState, tc.config)
-=======
 			plan, err := GeneratePlan(logr.Discard(), tc.k8sState, tc.status, tc.spec, tc.state, tc.config)
->>>>>>> 814d1f81
 			require.NoError(t, err)
 
 			assert.Equal(t, tc.expectDelete, len(plan.DeleteDeployments), "unexpected number of deletions")
@@ -297,26 +292,15 @@
 						},
 					},
 				},
-<<<<<<< HEAD
-				Spec: &temporaliov1alpha1.TemporalWorkerDeploymentSpec{
-					SunsetStrategy: temporaliov1alpha1.SunsetStrategy{
-						ScaledownDelay: &metav1.Duration{Duration: 0},
-						DeleteDelay:    &metav1.Duration{Duration: 0},
-					},
-				},
+			},
+			spec: &temporaliov1alpha1.TemporalWorkerDeploymentSpec{
+				SunsetStrategy: temporaliov1alpha1.SunsetStrategy{
+					DeleteDelay: &metav1.Duration{Duration: 4 * time.Hour},
+				},
+				Replicas: func() *int32 { r := int32(1); return &r }(),
+			},
+			config: &Config{
 				RolloutStrategy: temporaliov1alpha1.RolloutStrategy{},
-				Replicas:        1,
-				ConflictToken:   []byte{},
-=======
-			},
-			spec: &temporaliov1alpha1.TemporalWorkerDeploymentSpec{
-				SunsetStrategy: temporaliov1alpha1.SunsetStrategy{
-					DeleteDelay: &metav1.Duration{
-						Duration: 4 * time.Hour,
-					},
-				},
-				Replicas: func() *int32 { r := int32(1); return &r }(),
->>>>>>> 814d1f81
 			},
 			expectDeletes: 1,
 		},
@@ -343,9 +327,7 @@
 			},
 			spec: &temporaliov1alpha1.TemporalWorkerDeploymentSpec{
 				SunsetStrategy: temporaliov1alpha1.SunsetStrategy{
-					DeleteDelay: &metav1.Duration{
-						Duration: 4 * time.Hour,
-					},
+					DeleteDelay: &metav1.Duration{Duration: 4 * time.Hour},
 				},
 				Replicas: func() *int32 { r := int32(1); return &r }(),
 			},
@@ -386,13 +368,9 @@
 
 	for _, tc := range testCases {
 		t.Run(tc.name, func(t *testing.T) {
-<<<<<<< HEAD
-			err := tc.config.Spec.Default(context.Background())
+			err := tc.spec.Default(context.Background())
 			require.NoError(t, err)
-			deletes := getDeleteDeployments(tc.k8sState, tc.config)
-=======
 			deletes := getDeleteDeployments(tc.k8sState, tc.status, tc.spec)
->>>>>>> 814d1f81
 			assert.Equal(t, tc.expectDeletes, len(deletes), "unexpected number of deletes")
 		})
 	}
@@ -443,21 +421,6 @@
 					"test/namespace.456": createDeploymentWithReplicas(2),
 				},
 			},
-<<<<<<< HEAD
-			config: &Config{
-				TargetVersionID: "test/namespace.456",
-				Status: &temporaliov1alpha1.TemporalWorkerDeploymentStatus{
-					DeprecatedVersions: []*temporaliov1alpha1.DeprecatedWorkerDeploymentVersion{
-						{
-							BaseWorkerDeploymentVersion: temporaliov1alpha1.BaseWorkerDeploymentVersion{
-								VersionID:  "test/namespace.123",
-								Status:     temporaliov1alpha1.VersionStatusDrained,
-								Deployment: &v1.ObjectReference{Name: "test-123"},
-							},
-							DrainedSince: &metav1.Time{
-								Time: time.Now().Add(-2 * time.Hour), // Long enough past the default 1 hour scaledown delay
-							},
-=======
 			status: &temporaliov1alpha1.TemporalWorkerDeploymentStatus{
 				TargetVersion: temporaliov1alpha1.TargetWorkerDeploymentVersion{
 					BaseWorkerDeploymentVersion: temporaliov1alpha1.BaseWorkerDeploymentVersion{
@@ -475,12 +438,14 @@
 						},
 						DrainedSince: &metav1.Time{
 							Time: time.Now().Add(-24 * time.Hour),
->>>>>>> 814d1f81
-						},
-					},
-				},
-			},
-			spec: &temporaliov1alpha1.TemporalWorkerDeploymentSpec{
+						},
+					},
+				},
+			},
+			spec: &temporaliov1alpha1.TemporalWorkerDeploymentSpec{
+				SunsetStrategy: temporaliov1alpha1.SunsetStrategy{
+					ScaledownDelay: &metav1.Duration{Duration: 0},
+				},
 				Replicas: func() *int32 { r := int32(1); return &r }(),
 			},
 			expectScales: 1,
@@ -623,13 +588,7 @@
 
 	for _, tc := range testCases {
 		t.Run(tc.name, func(t *testing.T) {
-<<<<<<< HEAD
-			err := tc.config.Spec.Default(context.Background())
-			require.NoError(t, err)
-			scales := getScaleDeployments(tc.k8sState, tc.config)
-=======
 			scales := getScaleDeployments(tc.k8sState, tc.status, tc.spec)
->>>>>>> 814d1f81
 			assert.Equal(t, tc.expectScales, len(scales), "unexpected number of scales")
 		})
 	}
@@ -639,6 +598,7 @@
 	testCases := []struct {
 		name          string
 		status        *temporaliov1alpha1.TemporalWorkerDeploymentStatus
+		spec          *temporaliov1alpha1.TemporalWorkerDeploymentSpec
 		expectCreates bool
 	}{
 		{
@@ -652,6 +612,9 @@
 					},
 				},
 			},
+			spec: &temporaliov1alpha1.TemporalWorkerDeploymentSpec{
+				Replicas: func() *int32 { r := int32(1); return &r }(),
+			},
 			expectCreates: false,
 		},
 		{
@@ -665,60 +628,62 @@
 					},
 				},
 			},
+			spec: &temporaliov1alpha1.TemporalWorkerDeploymentSpec{
+				Replicas: func() *int32 { r := int32(1); return &r }(),
+			},
 			expectCreates: true,
 		},
 		{
 			name: "should not create when version limit is reached (default limit)",
-			k8sState: &k8s.DeploymentState{
-				Deployments: map[string]*appsv1.Deployment{},
-			},
-			config: &Config{
-				TargetVersionID: "test/namespace.new",
-				Status: &temporaliov1alpha1.TemporalWorkerDeploymentStatus{
-					VersionCount: 75,
-				},
-				Spec:            &temporaliov1alpha1.TemporalWorkerDeploymentSpec{},
-				RolloutStrategy: temporaliov1alpha1.RolloutStrategy{},
-				Replicas:        1,
-				ConflictToken:   []byte{},
+			status: &temporaliov1alpha1.TemporalWorkerDeploymentStatus{
+				VersionCount: 75, // Default limit is 75
+				TargetVersion: temporaliov1alpha1.TargetWorkerDeploymentVersion{
+					BaseWorkerDeploymentVersion: temporaliov1alpha1.BaseWorkerDeploymentVersion{
+						VersionID:  "test/namespace.new",
+						Status:     temporaliov1alpha1.VersionStatusNotRegistered,
+						Deployment: nil,
+					},
+				},
+			},
+			spec: &temporaliov1alpha1.TemporalWorkerDeploymentSpec{
+				// MaxVersions is nil, so uses default of 75
+				Replicas: func() *int32 { r := int32(1); return &r }(),
 			},
 			expectCreates: false,
 		},
 		{
 			name: "should not create when version limit is reached (custom limit)",
-			k8sState: &k8s.DeploymentState{
-				Deployments: map[string]*appsv1.Deployment{},
-			},
-			config: &Config{
-				TargetVersionID: "test/namespace.new",
-				Status: &temporaliov1alpha1.TemporalWorkerDeploymentStatus{
-					VersionCount: 5,
-				},
-				Spec: &temporaliov1alpha1.TemporalWorkerDeploymentSpec{
-					MaxVersions: func() *int32 { i := int32(5); return &i }(),
-				},
-				RolloutStrategy: temporaliov1alpha1.RolloutStrategy{},
-				Replicas:        1,
-				ConflictToken:   []byte{},
+			status: &temporaliov1alpha1.TemporalWorkerDeploymentStatus{
+				VersionCount: 5,
+				TargetVersion: temporaliov1alpha1.TargetWorkerDeploymentVersion{
+					BaseWorkerDeploymentVersion: temporaliov1alpha1.BaseWorkerDeploymentVersion{
+						VersionID:  "test/namespace.new",
+						Status:     temporaliov1alpha1.VersionStatusNotRegistered,
+						Deployment: nil,
+					},
+				},
+			},
+			spec: &temporaliov1alpha1.TemporalWorkerDeploymentSpec{
+				MaxVersions: func() *int32 { i := int32(5); return &i }(),
+				Replicas:    func() *int32 { r := int32(1); return &r }(),
 			},
 			expectCreates: false,
 		},
 		{
 			name: "should create when below version limit",
-			k8sState: &k8s.DeploymentState{
-				Deployments: map[string]*appsv1.Deployment{},
-			},
-			config: &Config{
-				TargetVersionID: "test/namespace.new",
-				Status: &temporaliov1alpha1.TemporalWorkerDeploymentStatus{
-					VersionCount: 4,
-				},
-				Spec: &temporaliov1alpha1.TemporalWorkerDeploymentSpec{
-					MaxVersions: func() *int32 { i := int32(5); return &i }(),
-				},
-				RolloutStrategy: temporaliov1alpha1.RolloutStrategy{},
-				Replicas:        1,
-				ConflictToken:   []byte{},
+			status: &temporaliov1alpha1.TemporalWorkerDeploymentStatus{
+				VersionCount: 4,
+				TargetVersion: temporaliov1alpha1.TargetWorkerDeploymentVersion{
+					BaseWorkerDeploymentVersion: temporaliov1alpha1.BaseWorkerDeploymentVersion{
+						VersionID:  "test/namespace.new",
+						Status:     temporaliov1alpha1.VersionStatusNotRegistered,
+						Deployment: nil,
+					},
+				},
+			},
+			spec: &temporaliov1alpha1.TemporalWorkerDeploymentSpec{
+				MaxVersions: func() *int32 { i := int32(5); return &i }(),
+				Replicas:    func() *int32 { r := int32(1); return &r }(),
 			},
 			expectCreates: true,
 		},
@@ -726,13 +691,7 @@
 
 	for _, tc := range testCases {
 		t.Run(tc.name, func(t *testing.T) {
-<<<<<<< HEAD
-			err := tc.config.Spec.Default(context.Background())
-			require.NoError(t, err)
-			creates := shouldCreateDeployment(testlogr.New(t), tc.k8sState, tc.config)
-=======
-			creates := shouldCreateDeployment(tc.status)
->>>>>>> 814d1f81
+			creates := shouldCreateDeployment(tc.status, tc.spec)
 			assert.Equal(t, tc.expectCreates, creates, "unexpected create decision")
 		})
 	}
@@ -806,7 +765,7 @@
 					BaseWorkerDeploymentVersion: temporaliov1alpha1.BaseWorkerDeploymentVersion{
 						VersionID:  "test/namespace.123",
 						Status:     temporaliov1alpha1.VersionStatusInactive,
-						TaskQueues: []temporaliov1alpha1.TaskQueue{}, // Empty
+						TaskQueues: []temporaliov1alpha1.TaskQueue{},
 					},
 				},
 			},
@@ -817,7 +776,7 @@
 					},
 				},
 			},
-			expectWorkflows: 0, // No task queues, no workflows
+			expectWorkflows: 0,
 		},
 		{
 			name: "all test workflows already running",
@@ -850,7 +809,7 @@
 					},
 				},
 			},
-			expectWorkflows: 0, // All queues have workflows
+			expectWorkflows: 0,
 		},
 	}
 
@@ -871,7 +830,7 @@
 		state             *temporal.TemporalWorkerState
 		expectConfig      bool
 		expectSetCurrent  bool
-		expectRampPercent *float32 // Made pointer to handle nil case
+		expectRampPercent *float32
 	}{
 		{
 			name: "all at once strategy",
@@ -1072,7 +1031,7 @@
 				},
 			},
 			expectConfig:     true,
-			expectSetCurrent: true, // Should become current after all steps
+			expectSetCurrent: true,
 		},
 		"progressive rollout with nil RampingSince": {
 			strategy: temporaliov1alpha1.RolloutStrategy{
@@ -1094,7 +1053,7 @@
 						Status:       temporaliov1alpha1.VersionStatusInactive,
 						HealthySince: &metav1.Time{Time: time.Now()},
 					},
-					RampingSince:       nil, // Not ramping yet
+					RampingSince:       nil,
 					RampLastModifiedAt: nil,
 				},
 			},
@@ -1133,15 +1092,15 @@
 				},
 			},
 			expectConfig:      true,
-			expectRampPercent: 50,    // When set as current, ramp is 0
-			expectSetCurrent:  false, // At exactly 2 hours, it sets as current
+			expectRampPercent: 50, // When set as current, ramp is 0
+			expectSetCurrent:  false,
 		},
 		"progressive rollout with zero ramp percentage step": {
 			strategy: temporaliov1alpha1.RolloutStrategy{
 				Strategy: temporaliov1alpha1.UpdateProgressive,
 				Steps: []temporaliov1alpha1.RolloutStep{
 					{RampPercentage: 25, PauseDuration: metav1.Duration{Duration: 30 * time.Minute}},
-					{RampPercentage: 0, PauseDuration: metav1.Duration{Duration: 30 * time.Minute}}, // Zero ramp
+					{RampPercentage: 0, PauseDuration: metav1.Duration{Duration: 30 * time.Minute}},
 					{RampPercentage: 50, PauseDuration: metav1.Duration{Duration: 30 * time.Minute}},
 				},
 			},
@@ -1202,7 +1161,7 @@
 			},
 			expectConfig:      true,
 			expectRampPercent: 0,
-			expectSetCurrent:  true, // Past all steps, should be default
+			expectSetCurrent:  true,
 		},
 	}
 
@@ -1543,7 +1502,7 @@
 		state          *temporal.TemporalWorkerState
 		expectDeletes  int
 		expectScales   int
-		expectVersions []string // Expected version IDs for scaling
+		expectVersions []string
 	}{
 		{
 			name: "multiple deprecated versions in different states",
@@ -1649,23 +1608,18 @@
 			spec: &temporaliov1alpha1.TemporalWorkerDeploymentSpec{
 				SunsetStrategy: temporaliov1alpha1.SunsetStrategy{
 					ScaledownDelay: &metav1.Duration{Duration: 2 * time.Hour},
+					DeleteDelay:    &metav1.Duration{Duration: 24 * time.Hour},
 				},
 				Replicas: func() *int32 { r := int32(3); return &r }(),
 			},
 			expectDeletes: 0,
-			expectScales:  0, // Should not scale down yet
+			expectScales:  0,
 		},
 	}
 
 	for _, tc := range testCases {
 		t.Run(tc.name, func(t *testing.T) {
-<<<<<<< HEAD
-			err := tc.config.Spec.Default(context.Background())
-			require.NoError(t, err)
-			plan, err := GeneratePlan(logr.Discard(), tc.k8sState, tc.config)
-=======
 			plan, err := GeneratePlan(logr.Discard(), tc.k8sState, tc.status, tc.spec, tc.state, tc.config)
->>>>>>> 814d1f81
 			require.NoError(t, err)
 
 			assert.Equal(t, tc.expectDeletes, len(plan.DeleteDeployments), "unexpected number of deletes")
